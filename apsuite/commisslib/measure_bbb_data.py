"""Main module."""
import time as _time
from functools import partial as _partial

import numpy as _np
import scipy.signal as _scysig
import scipy.integrate as _scyint
import scipy.optimize as _scyopt

import matplotlib.pyplot as _mplt
import matplotlib.gridspec as _mgs
from matplotlib.collections import PolyCollection as _PolyCollection

from siriuspy.devices import BunchbyBunch, PowerSupplyPU, EGTriggerPS

from ..utils import MeasBaseClass as _BaseClass, \
    ParamsBaseClass as _ParamsBaseClass, \
    ThreadedMeasBaseClass as _ThreadBaseClass
from .. import asparams as _asparams


class UtilClass:
    """."""

    @staticmethod
    def get_data(bbb, acqtype):
        """Get Raw data to file."""
        acq = bbb.sram if acqtype in 'SRAM' else bbb.bram
        rawdata = acq.data_raw.reshape(
            (-1, bbb.info.harmonic_number)).T.copy()
        dtime = acq.downsample / bbb.info.revolution_freq_nom
        return dict(
            rawdata=rawdata,
            time=_np.arange(rawdata.shape[1]) * dtime * 1000,
            dft_freq=_np.fft.fftfreq(rawdata.shape[1], d=dtime),
            stored_current=bbb.dcct.current,
            timestamp=_time.time(),
<<<<<<< HEAD
            # cavity_data=UtilClass.get_cavity_data(bbb),
=======
            cavity_a_data=UtilClass.get_cavity_data(bbb.rfcav_a),
            cavity_b_data=UtilClass.get_cavity_data(bbb.rfcav_b),
>>>>>>> 045af4a7
            acqtype=acqtype, downsample=acq.downsample,
            fb_set0=bbb.coeffs.set0, fb_set1=bbb.coeffs.set1,
            fb_set0_desc=bbb.coeffs.set0_desc,
            fb_set1_desc=bbb.coeffs.set1_desc,
            fb_downsample=bbb.feedback.downsample,
            fb_state=bbb.feedback.loop_state,
            fb_shift_gain=bbb.feedback.shift_gain,
            fb_setsel=bbb.feedback.coeff_set,
            fb_growdamp_state=bbb.feedback.grow_damp_state,
            fb_mask=bbb.feedback.mask,
            growth_time=acq.growthtime, acq_time=acq.acqtime,
            hold_time=acq.holdtime, post_time=acq.posttime,
            )

    @staticmethod
    def get_cavity_data(rfcav):
        """."""
        return dict(
            power={
                'forward': rfcav.dev_cavmon.power_forward,
                'reverse': rfcav.dev_cavmon.power_reverse,
                'voltage': rfcav.dev_cavmon.gap_voltage,
                },
            voltage=rfcav.dev_llrf.voltage_mon,
            phase=rfcav.dev_llrf.phase_mon,
            detune=rfcav.dev_llrf.detune,
            detune_error=rfcav.dev_llrf.detune_error,
            )

    @staticmethod
    def _process_data(data, params, rawdata=None):
        """."""
        rev_per = params.REV_TIME
        calib = params.CALIBRATION_FACTOR
        harm_nr = params.HARM_NUM
        int_tune = params.integer_tune
        current = data.get('stored_current', None)
        if current is None:
            current = data['current']

        time = data['time'].copy()
        freq = data['dft_freq'].copy()

        if rawdata is None:
            dataraw = data['rawdata'].astype(float)
            dataraw *= 1 / (calib * current / harm_nr)
        else:
            dataraw = rawdata.astype(float)

        # remove DC component from bunches
        dataraw -= dataraw.mean(axis=1)[:, None]

        # get the analytic data vector, via discrete hilbert transform
        data_anly = _scysig.hilbert(dataraw, axis=1).copy()

        # calculate DFT:
        data_dft = _np.fft.fft(data_anly, axis=1)

        # compensate the different time samplings of each bunch:
        int_freq = int_tune/rev_per
        dts = _np.arange(data_anly.shape[0])/data_anly.shape[0] * rev_per
        comp = _np.exp(-1j*2*_np.pi * (int_freq+freq[None, :])*dts[:, None])
        data_dft *= comp

        # get the processed data by inverse DFT
        data_anly = _np.fft.ifft(data_dft, axis=1)

        # decompose data into even fill eigenvectors:
        data_modes = _np.fft.fft(data_anly, axis=0) / data_anly.shape[0]

        analysis = dict()
        analysis['bunch_numbers'] = _np.arange(1, dataraw.shape[0]+1)
        analysis['dft_freq'] = freq
        analysis['mode_numbers'] = _np.arange(data_modes.shape[0])
        analysis['time'] = time
        analysis['mode_data'] = data_modes
        analysis['bunch_data'] = data_anly

        return analysis

    @staticmethod
    def filter_data(freq, data, params):
        """."""
        center_freq = params.center_frequency
        sigma_freq = params.bandwidth
        ftype = params.filter_type

        if ftype.lower().startswith('gauss'):
            data_dft = _np.fft.fft(data, axis=-1)
            # Apply Gaussian filter to get only the synchrotron frequency
            H = _np.exp(-(freq - center_freq)**2/2/sigma_freq**2)
            H += _np.exp(-(freq + center_freq)**2/2/sigma_freq**2)
            H /= H.max()
            if len(data.shape) > 1:
                data_dft *= H[None, :]
            else:
                data_dft *= H
            data = _np.fft.ifft(data_dft, axis=-1)
        elif ftype.lower().startswith('sinc'):
            data_dft = _np.fft.fft(data, axis=-1)
            indcsp = (freq > center_freq - sigma_freq)
            indcsp &= (freq < center_freq + sigma_freq)
            indcsn = (-freq > center_freq - sigma_freq)
            indcsn &= (-freq < center_freq + sigma_freq)
            indcs = indcsp | indcsn
            if len(data.shape) > 1:
                data_dft[:, ~indcs] = 0
            else:
                data_dft[~indcs] = 0
            data = _np.fft.ifft(data_dft, axis=-1)
        elif ftype.lower().startswith('noavg'):
            data = data.copy()
            data -= data.mean(axis=-1, keepdims=True)
        return data

    @staticmethod
    def estimate_fitting_intervals(infos, int_type='both', clearance=0):
        """."""
        growth_time = infos['growth_time']
        post_time = infos['post_time']
        tim = infos['time']

        change_time = tim[-1] - (post_time - growth_time)
        change_time = max(tim[0], min(tim[-1], change_time))

        grow_int = [0 + clearance, change_time - clearance]
        damp_int = [change_time + clearance, tim[-1] - clearance]
        if int_type == 'both':
            return [grow_int, damp_int]
        if int_type == 'damp':
            return [damp_int, ]
        return [grow_int, ]

    @staticmethod
    def get_strongest_modes(
            data_modes, nr_modes=None, nr_std=4, ignore_mode0=True):
        """."""
        abs_modes = _np.abs(data_modes)

        avg_modes = abs_modes.max(axis=1)
        if ignore_mode0:
            avg_modes = avg_modes[1:]

        if nr_modes is not None:
            modes = _np.argsort(avg_modes)[::-1]
            modes = modes[:nr_modes]
        else:
            avg = avg_modes.mean()
            std = avg_modes.std()
            modes = (avg_modes > (avg + nr_std*std)).nonzero()[0]

        modes += ignore_mode0
        return modes

    @classmethod
    def fit_exponential(cls, times, data, t_ini=None, t_fin=None, offset=True):
        """Fit exponential function."""
        t_ini = t_ini or times.min()
        t_fin = t_fin or times.max()
        idx = (times >= t_ini) & (times <= t_fin)
        tim = times[idx]
        dtim = data[idx]

        # Exponential function without offset
        if not offset:
            log_amp, rate = _np.polynomial.polynomial.polyfit(
                tim, _np.log(dtim), deg=1, rcond=None)
            return tim, (0, _np.exp(log_amp), rate)

        # method to estimate fitting parameters of
        # y = a + b*exp(c*x)
        # based on:
        # https://www.scribd.com/doc/14674814/Regressions-et-equations-integrales
        # pages 16-18
        s = _scyint.cumtrapz(dtim, x=tim, initial=0.0)
        ym = dtim - dtim[0]
        xm = tim - tim[0]
        mat = _np.array([xm, s]).T
        (_, rate), *_ = _np.linalg.lstsq(mat, ym, rcond=None)
        theta = _np.exp(rate*tim)
        mat = _np.ones((theta.size, 2))
        mat[:, 1] = theta
        (off, amp), *_ = _np.linalg.lstsq(mat, dtim, rcond=None)

        # Now use scipy to refine the estimatives:
        coefs = (off, amp, rate)
        try:
            coefs, _ = _scyopt.curve_fit(
                cls.exponential_func, tim, dtim, p0=coefs)
        except RuntimeError:
            print("Curve fit didn't converge.")
        return tim, coefs

    @staticmethod
    def exponential_func(tim, off, amp, rate):
        """Return exponential function with offset."""
        return off + amp*_np.exp(rate*tim)

    @staticmethod
    def calc_instant_frequency(data, dtime):
        """."""
        freq = _np.unwrap(_np.angle(data))
        freq = _np.gradient(freq, axis=-1)
        freq /= 2*_np.pi*dtime
        return freq


class BbBLParams(_ParamsBaseClass):
    """."""

    DAC_NR_BITS = _asparams.BBBL_DAC_NR_BITS
    SAT_THRES = _asparams.BBBL_SAT_THRES
    CALIBRATION_FACTOR = _asparams.BBBL_CALIBRATION_FACTOR
    DAMPING_RATE = _asparams.BBBL_DAMPING_RATE
    RF_FREQ = _asparams.RF_FREQ
    HARM_NUM = _asparams.SI_HARM_NUM
    REV_FREQ = _asparams.SI_REV_FREQ
    REV_TIME = 1 / REV_FREQ

    def __init__(self):
        """."""
        super().__init__()
        self.center_frequency = 2090  # [Hz]
        self.bandwidth = 200  # [Hz]
        self.filter_type = 'gauss'  # (gauss, sinc, noavg, none)
        self.acqtype = 'SRAM'
        self.integer_tune = 0

    def __str__(self):
        """."""
        ftmp = '{0:24s} = {1:9.3f}  {2:s}\n'.format
        dtmp = '{0:24s} = {1:9d}  {2:s}\n'.format
        stmp = '{0:24s} = {1:9s}  {2:s}\n'.format
        st = ftmp('center_frequency  [Hz]', self.center_frequency, '')
        st += ftmp('bandwidth [Hz]', self.bandwidth, '')
        st += stmp(
            'filter_type', self.filter_type, '[gauss, sinc, noavg, none]')
        st += stmp('acqtype', self.acqtype, '[SRAM or BRAM]')
        st += dtmp('integer_tune', self.integer_tune, '')
        return st


class BbBHParams(BbBLParams):
    """."""

    CALIBRATION_FACTOR = _asparams.BBBH_CALIBRATION_FACTOR
    DAMPING_RATE = _asparams.BBBH_DAMPING_RATE


class BbBVParams(BbBLParams):
    """."""

    CALIBRATION_FACTOR = _asparams.BBBV_CALIBRATION_FACTOR
    DAMPING_RATE = _asparams.BBBV_DAMPING_RATE


class BbBAcqData(_BaseClass, UtilClass):
    """."""

    DEVICES = BunchbyBunch.DEVICES

    def __init__(self, devname):
        """."""
        if devname.endswith('L'):
            params = BbBLParams()
        elif devname.endswith('H'):
            params = BbBHParams()
        elif devname.endswith('V'):
            params = BbBVParams()

        super().__init__(params=params)
        if self.isonline:
            self.devices['bbb'] = BunchbyBunch(devname)

    def get_data(self):
        """Get Raw data to file."""
        acqtype = self.params.acqtype
        bbb = self.devices['bbb']
        self.data = UtilClass.get_data(bbb, acqtype)

    def get_cavity_data(self):
        """."""
        bbb = self.devices['bbb']
        return UtilClass.get_cavity_data(bbb)

    def process_data(self, rawdata=None):
        """."""
        analysis = UtilClass._process_data(
            self.data, self.params, rawdata=rawdata)

        freq = analysis['dft_freq']
        analysis['mode_data'] = UtilClass.filter_data(
            freq, analysis['mode_data'], self.params)
        analysis['bunch_data'] = UtilClass.filter_data(
            freq, analysis['bunch_data'], self.params)

        if rawdata is None:
            self.analysis.update(analysis)
        return analysis

    def load_and_apply_old_data(self, fname):
        """Load and apply `data` and `params` from pickle or HDF5 file.

        Args:
            fname (str): name of the pickle file. If extension is not provided,
                '.pickle' will be added and a pickle file will be assumed.
                If provided, must be '.pickle' for pickle files or
                {'.h5', '.hdf5', '.hdf', '.hd5'} for HDF5 files.

        """
        data = self.load_data(fname)
        if not isinstance(data['data'], _np.ndarray):
            self.load_and_apply(fname)
            return

        data.pop('rf_freq')
        data.pop('harmonic_number')
        data['rawdata'] = _np.array(
            data.pop('data').reshape((-1, self.params.HARM_NUM)).T,
            dtype=float)
        data['cavity_data'] = dict(
            temperature={
                'cell1': 0.0, 'cell2': 0.0, 'cell3': 0.0, 'cell4': 0.0,
                'cell5': 0.0, 'cell6': 0.0, 'cell7': 0.0, 'coupler': 0.0},
            power={
                'cell2': 0.0, 'cell4': 0.0, 'cell6': 0.0, 'forward': 0.0,
                'reverse': 0.0},
            voltage=0.0, phase=0.0, detune=0.0, detune_error=0.0,
            )
        self.data = data

    def get_dac_output(self, coeff=None, shift_gain=None, saturate=True):
        """."""
        if coeff is None:
            coeff = self.data[f"fb_set{self.data['fb_setsel']:d}"]
        if shift_gain is None:
            shift_gain = self.data['fb_shift_gain']
        dac_out = _scysig.convolve(
            self.data['rawdata'], coeff[None, :], mode='valid')
        dac_out *= 2**shift_gain
        if saturate:
            idcs = dac_out > self.params.SAT_THRES
            dac_out[idcs] = self.params.SAT_THRES
            idcs = dac_out < -self.params.SAT_THRES
            dac_out[idcs] = -self.params.SAT_THRES
        return dac_out

    def pca_analysis(self, rawdata=None):
        """."""
        calib = self.params.CALIBRATION_FACTOR
        harm_nr = self.params.HARM_NUM
        current = self.data.get('stored_current', None)
        if current is None:
            current = self.data['current']

        if rawdata is None:
            rawdata = self.data['rawdata'].astype(float)
            rawdata *= 1 / (calib * current / harm_nr)
        else:
            rawdata = rawdata.astype(float)

        rawdata -= rawdata.mean(axis=1)[:, None]
        return _np.linalg.svd(rawdata)

    def get_strongest_modes(
            self, nr_modes=None, nr_std=4, ignore_mode0=True, analysis=None):
        """."""
        if analysis is None:
            analysis = self.analysis
        data_modes = analysis['mode_data']

        return UtilClass.get_strongest_modes(
            data_modes, nr_modes=nr_modes, nr_std=nr_std,
            ignore_mode0=ignore_mode0)

    def estimate_fitting_intervals(self, int_type='both', clearance=0):
        """."""
        return super().estimate_fitting_intervals(
            self.data, int_type, clearance)

    def fit_and_plot_growth_rates(
            self, mode_num, intervals=None, offset=True, labels=None, title='',
            analysis=None):
        """."""
        if analysis is None:
            analysis = self.analysis
        if intervals is None:
            intervals = self.estimate_fitting_intervals()

        tim = analysis['time']
        dtime = (tim[1] - tim[0]) / 1000

        data_mode = analysis['mode_data'][mode_num]
        abs_mode = _np.abs(data_mode)

        labels = ['']*len(intervals) if labels is None else labels

        fig = _mplt.figure(figsize=(7, 8))
        gsp = _mgs.GridSpec(2, 1)
        gsp.update(left=0.15, right=0.95, top=0.94, bottom=0.1, hspace=0.2)
        aty = _mplt.subplot(gsp[0, 0])
        atx = _mplt.subplot(gsp[1, 0], sharex=aty)

        aty.plot(tim, abs_mode, label='Data')

        gtimes = []
        for inter, label in zip(intervals, labels):
            ini, fin = inter
            tim_fit, coef = self.fit_exponential(
                tim, abs_mode, t_ini=ini, t_fin=fin, offset=offset)
            fit = self.exponential_func(tim_fit, *coef)
            gtimes.append(coef[2] * 1000)
            aty.plot(tim_fit, fit, label=label)
            aty.annotate(
                f'rate = {coef[2]*1000:.2f} Hz', fontsize='x-small',
                xy=(tim_fit[fit.size//2], fit[fit.size//2]),
                textcoords='offset points', xytext=(-100, 10),
                arrowprops=dict(arrowstyle='->'),
                bbox=dict(boxstyle="round", fc="0.8"))

        title_ = f'{mode_num:02d}'
        if title:
            title_ += ' -> ' + title
        aty.legend(loc='best', fontsize='small')
        aty.set_title(title_, fontsize='small')
        aty.set_xlabel('time [ms]')
        pln = self.devices['bbb'].devname[-1]
        unit = '[°]' if pln == 'L' else '[um]'
        aty.set_ylabel('Amplitude '+unit)

        idx = abs_mode > abs_mode.max()/10
        inst_freq = self.calc_instant_frequency(data_mode, dtime)
        inst_freq /= 1e3
        atx.plot(tim[idx], inst_freq[idx])
        atx.set_xlabel('time [ms]')
        atx.set_ylabel('Instantaneous Frequency [kHz]')
        cenf = self.params.center_frequency / 1000
        sig = self.params.bandwidth / 1000
        atx.set_ylim([cenf - sig, cenf + sig])

        fig.show()
        return fig, aty, atx, gtimes

    def plot_modes_evolution(
            self, nr_modes=None, nr_std=4, ignore_mode0=True, title='',
            analysis=None):
        """."""
        if analysis is None:
            analysis = self.analysis

        data_modes = analysis['mode_data']
        abs_modes = _np.abs(data_modes)
        tim = analysis['time']
        dtime = (tim[1] - tim[0]) / 1000

        avg_modes = abs_modes.max(axis=1)

        indcs = self.get_strongest_modes(
            nr_modes=nr_modes, nr_std=nr_std, ignore_mode0=ignore_mode0,
            analysis=analysis)

        fig = _mplt.figure(figsize=(7, 10))
        gsp = _mgs.GridSpec(3, 1)
        gsp.update(left=0.15, right=0.95, top=0.96, bottom=0.07, hspace=0.23)
        ax = _mplt.subplot(gsp[0, 0])
        aty = _mplt.subplot(gsp[1, 0])
        atx = _mplt.subplot(gsp[2, 0], sharex=aty)

        ax.plot(avg_modes, 'k')
        for idx in indcs:
            data = data_modes[idx, :]
            abs_mode = abs_modes[idx, :]
            ax.plot(idx, avg_modes[idx], 'o')
            aty.plot(tim, abs_mode, label=f'{idx:03d}')
            inst_freq = self.calc_instant_frequency(data, dtime)
            nzer = abs_mode > abs_mode.max()/10
            atx.plot(tim[nzer], inst_freq[nzer]/1e3, label=f'{idx:03d}')

        pln = self.devices['bbb'].devname[-1]
        unit = '[°]' if pln == 'L' else '[um]'
        aty.legend(loc='best', fontsize='small')
        ax.set_title(title)
        ax.set_ylabel('Max Amplitude '+unit)
        ax.set_xlabel('Mode Number')
        aty.set_xlabel('time [ms]')
        aty.set_ylabel('Amplitude '+unit)
        atx.set_xlabel('time [ms]')
        atx.set_ylabel('Instantaneous Frequency [kHz]')

        cenf = self.params.center_frequency / 1000
        sig = self.params.bandwidth / 1000
        atx.set_ylim([cenf - sig, cenf + sig])

        fig.show()
        return fig, ax, aty, atx

    def plot_average_spectrum(self, rawdata=None, subtract_mean=True):
        """."""
        if rawdata is None:
            rawdata = self.data['rawdata']
        rawdata = rawdata.astype(float)
        rev_per = self.params.REV_TIME
        downsample = self.data['downsample']
        dtime = rev_per*downsample

        if subtract_mean:
            rawdata -= rawdata.mean(axis=1)[:, None]
        dataraw_dft = _np.fft.rfft(rawdata, axis=1)
        rfreq = _np.fft.rfftfreq(rawdata.shape[1], d=dtime)
        avg_dataraw = _np.abs(dataraw_dft).mean(axis=0)/rawdata.shape[1]

        f = _mplt.figure(figsize=(7, 4))
        gs = _mgs.GridSpec(1, 1)
        gs.update(
            left=0.15, right=0.95, top=0.97, bottom=0.18, wspace=0.35,
            hspace=0.2)
        aty = _mplt.subplot(gs[0, 0])

        aty.plot(rfreq, avg_dataraw)
        aty.set_yscale('log')
        f.show()
        return f, aty

    def plot_modes_summary(self, analysis=None):
        """."""
        if analysis is None:
            analysis = self.analysis

        data_modes = analysis['mode_data']
        data_anly = analysis['bunch_data']
        tim = analysis['time']
        mode_nums = analysis['mode_numbers']
        bunch_nums = analysis['bunch_numbers']

        f = _mplt.figure(figsize=(12, 9))
        gs = _mgs.GridSpec(2, 2)
        gs.update(
            left=0.10, right=0.95, top=0.97, bottom=0.10, wspace=0.35,
            hspace=0.2)
        # aty = _mplt.subplot(gs[0, :7], projection='3d')
        # afy = _mplt.subplot(gs[1, :7], projection='3d')
        aty = _mplt.subplot(gs[0, 0])
        afy = _mplt.subplot(gs[1, 0])
        atx = _mplt.subplot(gs[0, 1])
        afx = _mplt.subplot(gs[1, 1])

        abs_modes = _np.abs(data_modes)
        abs_dataf = _np.abs(data_anly)

        pln = self.devices['bbb'].devname[-1]
        unit = '[°]' if pln == 'L' else '[um]'

        afx.plot(mode_nums, abs_modes.mean(axis=1))
        afx.set_xlabel('Mode Number')
        afx.set_ylabel('Average Amplitude '+unit)
        # afx.set_yscale('log')

        # waterfall_plot(afy, tim, mode_nums, abs_modes)
        # afy.set_ylabel('\ntime [ms]')
        # afy.set_xlabel('\nmode number')
        # afy.set_zlabel('amplitude')
        T, M = _np.meshgrid(tim, mode_nums)
        cf = afy.pcolormesh(
            T, M, abs_modes, cmap='jet',
            vmin=abs_modes.min(), vmax=abs_modes.max())
        afy.set_xlabel('Time [ms]')
        afy.set_ylabel('Mode Number')
        cb = f.colorbar(cf, ax=afy, pad=0.01)
        cb.set_label('Amplitude '+unit)

        atx.plot(bunch_nums, abs_dataf.mean(axis=1))
        atx.set_xlabel('Bunch Number')
        atx.set_ylabel('Average Amplitude '+unit)

        # waterfall_plot(aty, tim, bunch_nums, abs_dataf)
        # aty.set_ylabel('\ntime [ms]')
        # aty.set_xlabel('\nbunch number')
        # aty.set_zlabel('amplitude')
        T, M = _np.meshgrid(tim, bunch_nums)
        cf = aty.pcolormesh(
            T, M, abs_dataf, cmap='jet',
            vmin=abs_dataf.min(), vmax=abs_dataf.max())
        aty.set_xlabel('Time [ms]')
        aty.set_ylabel('Bunch Number')
        cb = f.colorbar(cf, ax=aty, pad=0.01)
        cb.set_label('Amplitude '+unit)

        f.show()
        return f

    @staticmethod
    def waterfall_plot(axis, xs, zs, data):
        """."""
        vertcs, colors = [], []
        cors = ['b', 'r', 'g', 'y', 'm', 'c']
        for i, y in enumerate(zs):
            ys = data[i, :].copy()
            ys[0], ys[-1] = 0, 0
            vertcs.append(list(zip(xs, ys)))
            colors.append(cors[i % len(cors)])
        poly = _PolyCollection(
            vertcs, closed=False, edgecolors='k',
            linewidths=1, facecolors=colors)

        poly.set_alpha(0.7)
        axis.add_collection3d(poly, zs=zs, zdir='x')
        axis.view_init(elev=35.5, azim=-135)
        axis.set_ylim3d(xs.min(), xs.max())
        axis.set_xlim3d(zs.min(), zs.max())
        axis.set_zlim3d(0, data.max())


class DriveDampLParams(BbBLParams):
    """."""

    def __init__(self):
        """."""
        super().__init__()
        self.modes_to_measure = _np.arange(1, self.HARM_NUM//2+1)
        self.drive_num = 0
        self.wait_acquisition = 1  # [s]
        self.wait_pv_update = 0  # [s]
        self.fitting_clearance_ini = 0  # [ms]
        self.fitting_clearance_fin = 100  # [ms]
        self.fitting_consider_offset = True  # (True, False)

    def __str__(self):
        """."""
        dtmp = '{0:24s} = {1:9d}\n'.format
        ftmp = '{0:24s} = {1:9.4f}  {2:s}\n'.format
        stmp = '{0:24s} = {1:}  {2:s}\n'.format

        stg = super().__str__()
        stg += dtmp('drive_num', self.drive_num)
        stg += ftmp('wait_acquisition', self.wait_acquisition, '[s]')
        stg += ftmp('wait_pv_update', self.wait_pv_update, '[s]')
        stg += ftmp(
            'fitting_clearance_ini', self.fitting_clearance_ini, '[ms]')
        stg += ftmp(
            'fitting_clearance_fin', self.fitting_clearance_fin, '[ms]')
        stg += stmp(
            'fitting_consider_offset', str(bool(self.fitting_consider_offset)),
            '(True | False)')

        modes = self.modes_to_measure
        if len(modes) > 6:
            modes_stg = ', '.join([f'{m:03d}' for m in modes[:3]])
            modes_stg += ', ..., '
            modes_stg += ', '.join([f'{m:03d}' for m in modes[-3:]])
        else:
            modes_stg = ', '.join([f'{m:03d}' for m in modes])
        stg += stmp(
            'modes_to_measure', f'[{modes_stg:s}] (size = {len(modes):d})', '')
        return stg


class DriveDampHParams(DriveDampLParams):
    """."""

    CALIBRATION_FACTOR = _asparams.BBBH_CALIBRATION_FACTOR
    DAMPING_RATE = _asparams.BBBH_DAMPING_RATE


class DriveDampVParams(DriveDampLParams):
    """."""

    CALIBRATION_FACTOR = _asparams.BBBV_CALIBRATION_FACTOR
    DAMPING_RATE = _asparams.BBBV_DAMPING_RATE


class MeasDriveDamp(_ThreadBaseClass, UtilClass):
    """."""

    DEVICES = BbBAcqData.DEVICES

    def __init__(self, devname, isonline=True):
        """."""
        if devname.endswith('L'):
            params = DriveDampLParams()
        elif devname.endswith('H'):
            params = DriveDampHParams()
        elif devname.endswith('V'):
            params = DriveDampVParams()

        super().__init__(
            params=params, target=self._do_measure, isonline=isonline)
        if self.isonline:
            self.devices['bbb'] = BunchbyBunch(devname)

    def get_property(self, propty):
        """Get a given property saved in `data` or `analysis` dictionary.

        Args:
            propty (str): Comma concatenated string of nested dictionary keys
                where the property is located. Examples:
                    - 'infos,cavity_data,temperature,cell4'
                    - 'coeffs';
                    - 'modes_measured';
                    - 'infos,cavity_data,field_flatness_amp1'.

        Raises:
            TypeError: if the concatenated string is not complete, that is do
                not lead to a unique property. Example:
                    - 'infos,cavity_data,temperature';
                    - '';
            KeyError: if the concatenated string contains keys not present in
                the nested dictionaries. Example:
                    - 'infos,blbalkdia';

        Returns:
            np.ndarray: array with the value of the desired property for all
                modes measured.

        """
        dic = dict()
        dic.update(self.data)
        dic.update(self.analysis)
        if not propty:
            raise TypeError(
                'String concatenation passed in propty is not complete.\n'
                'Possible options to continue are: '
                ', '.join(list(dic.keys())))

        propty = propty.split(',')
        lsts = dic[propty[0]]
        prop = []
        for lst in lsts:
            for p in propty[1:]:
                if p:
                    lst = lst[p]
            if isinstance(lst, dict):
                raise TypeError(
                    'String concatenation passed in propty is not complete.\n'
                    'Possible options to continue are: '
                    ', '.join(list(lst.keys())))
            prop.append(lst)

        if isinstance(prop[0], (int, float, _np.int64, _np.float64)):
            prop = _np.array(prop)
        elif isinstance(prop[0], (list, tuple)):
            prop = _np.hstack(prop)
        elif isinstance(prop[0], _np.ndarray):
            prop = _np.vstack(prop)
        return prop

    def load_merge_and_apply_data(self, fnames):
        """Load data from several files and merge them as single measurement.

        Args:
            fnames (list): filenames of the saved data.
        """
        data = dict()
        data.update(self.data)
        self.clear_data()
        params = self.params
        for fname in fnames:
            datum = self.load_data(fname)['data']
            if not data:
                data.update(datum)
                continue
            for key, val in datum.items():
                data[key] += val
        self.data = data
        self.params = params

    def clear_data(self):
        """Reset `data` and `analysis` dictionaries."""
        self.data = dict()
        self.analysis = dict()

    def process_data(self):
        """."""
        infos = self.data['infos']
        data = self.data['modes_data']

        analysis = dict(coeffs=[], tim_fits=[], fits=[], modes_filt=[])
        for i, (info, datum) in enumerate(zip(infos, data)):
            print('.', end='')
            if not ((i+1) % 80):
                print()
            tim = info['time']
            freq = info['dft_freq']
            interval = self.estimate_fitting_intervals(
                info, clearance_ini=self.params.fitting_clearance_ini,
                clearance_fin=self.params.fitting_clearance_fin)
            coeff, tim_fit, fit = self.fit_growth_rates(
                tim, datum, interval=interval,
                offset=self.params.fitting_consider_offset,
                full=True)

            mode_filt = self.filter_data(freq, datum, self.params)

            analysis['coeffs'].append(coeff)
            analysis['tim_fits'].append(tim_fit)
            analysis['fits'].append(fit)
            analysis['modes_filt'].append(mode_filt)
        self.analysis = analysis

    def estimate_fitting_intervals(
            self, infos, clearance_ini=0, clearance_fin=0):
        """."""
        interv = super().estimate_fitting_intervals(
            infos, int_type='damp', clearance=0)[0]
        interv[0] += max(clearance_ini, 0)
        interv[1] -= max(clearance_fin, 0)
        return interv

    def fit_growth_rates(self, tim, data, interval, offset=True, full=False):
        """."""
        freq = _np.fft.fftfreq(tim.size, d=(tim[1]-tim[0])/1000)
        data = UtilClass.filter_data(freq, data, self.params)
        abs_data = _np.abs(data)
        if len(abs_data.shape) == 1:
            abs_data = abs_data.reshape(-1, abs_data.size)

        coeffs, fittings = [], []
        for abs_mode in abs_data:
            tim_fit, coef = self.fit_exponential(
                tim, abs_mode, t_ini=interval[0], t_fin=interval[1],
                offset=offset)
            fit = self.exponential_func(tim_fit, *coef)
            coeffs.append(coef)
            fittings.append(fit)

        coeffs = _np.array(coeffs)
        fittings = _np.array(fittings)
        if not full:
            return coeffs[:, 2] * 1000
        return coeffs, tim_fit, fittings

    def plot_growth_rates(self, title=''):
        """."""
        fig = _mplt.figure(figsize=(7, 5))
        gsp = _mgs.GridSpec(1, 1)
        gsp.update(left=0.09, right=0.98, top=0.90, bottom=0.1)
        ax = _mplt.subplot(gsp[0, 0])

        modes_meas = self.data['modes_measured']
        coeffs = self.analysis['coeffs']
        for num, coeff in zip(modes_meas, coeffs):
            ax.plot(num, coeff[:, 2]*1000, 'ob')
        ax.set_title(title)
        ax.set_ylabel('Growth Rates [1/s]')
        ax.set_xlabel('Modes')
        return fig, ax

    def plot_modes_evolution(self, data_index=0, title=''):
        """."""
        mode_meas = self.data['modes_measured'][data_index]
        infos = self.data['infos'][data_index]
        mode_filt = self.analysis['modes_filt'][data_index]
        tfit = self.analysis['tim_fits'][data_index]
        fit = self.analysis['fits'][data_index]
        coeff = self.analysis['coeffs'][data_index]

        abs_mode = _np.abs(mode_filt)

        fig = _mplt.figure(figsize=(7, 8))
        gsp = _mgs.GridSpec(2, 1)
        gsp.update(left=0.15, right=0.95, top=0.94, bottom=0.1, hspace=0.2)
        aty = _mplt.subplot(gsp[0, 0])
        atx = _mplt.subplot(gsp[1, 0], sharex=aty)

        tim = infos['time']
        dtime = (tim[1] - tim[0]) / 1000
        for i, absm in enumerate(abs_mode):
            ffit = fit[i]
            cff = coeff[i]
            num = mode_meas[i]
            lin = aty.plot(tim, absm, label=f'{num:03d}', lw=1)[0]
            aty.plot(tfit, ffit, ls='--', lw=3, color=lin.get_color())

            idx = int(ffit.size/(abs_mode.shape[0]+1) * (i+1))
            aty.annotate(
                f'rate = {cff[2]*1000:.2f} Hz', fontsize='x-small',
                xy=(tfit[idx], ffit[idx]),
                textcoords='offset points', xytext=(10, 20),
                arrowprops=dict(arrowstyle='->'),
                bbox=dict(boxstyle="round", fc="0.8"))

            inst_freq = self.calc_instant_frequency(mode_filt[i], dtime)
            inst_freq /= 1e3
            idx = absm > absm.max()/10
            atx.plot(tim[idx], inst_freq[idx], color=lin.get_color())

        pln = self.devices['bbb'].devname[-1]
        unit = '[°]' if pln == 'L' else '[um]'

        aty.legend(loc='best', fontsize='small')
        aty.set_title(title, fontsize='small')
        aty.set_xlabel('time [ms]')
        aty.set_ylabel('Amplitude '+unit)

        atx.set_xlabel('time [ms]')
        atx.set_ylabel('Instantaneous Frequency [kHz]')
        cenf = self.params.center_frequency / 1000
        sig = self.params.bandwidth / 1000
        atx.set_ylim([cenf - sig, cenf + sig])

        fig.show()
        return fig, aty, atx, coeff[:, 2] * 1000

    def _do_measure(self):
        elt0 = _time.time()
        acqtype = self.params.acqtype
        drive_num = self.params.drive_num

        bbb = self.devices['bbb']
        drive = bbb.drive0 if drive_num == 0 else bbb.drive1
        drive = drive if drive_num != 2 else bbb.drive2

        mask_dr0 = drive.mask
        mask_fb0 = bbb.feedback.mask

        drive.mask = _np.ones(mask_dr0.size, dtype=bool)
        bbb.feedback.mask = _np.zeros(mask_dr0.size, dtype=bool)

        harm_nr = bbb.info.harmonic_number
        rev_freq = bbb.info.revolution_freq_nom / 1e3  # [kHz]
        modes_to_measure = self.params.modes_to_measure
        sync_freq = self.params.center_frequency / 1e3  # [kHz]
        bunches = _np.arange(harm_nr)

        bbb.sram.cmd_data_dump(pv_update=True)
        _time.sleep(self.params.wait_pv_update)
        infos = self.get_data(bbb, acqtype)
        analysis = self._process_data(infos, self.params)
        interval = self.estimate_fitting_intervals(
            infos, clearance_ini=self.params.fitting_clearance_ini,
            clearance_fin=self.params.fitting_clearance_fin)
        tim = infos['time']

        if not self.data:
            self.data = dict(infos=[], modes_data=[], modes_measured=[])
        for mode in modes_to_measure:
            elt = _time.time()
            md = mode if mode < harm_nr/2 else harm_nr - mode
            sig = 1 if mode < harm_nr/2 else -1
            drive.frequency = md * rev_freq + sig * sync_freq
            _time.sleep(self.params.wait_acquisition)
            bbb.sram.cmd_data_dump(pv_update=True)
            _time.sleep(self.params.wait_pv_update)

            infos = self.get_data(bbb, acqtype)
            analysis = self._process_data(infos, self.params)
            data = analysis['mode_data'][mode].copy()
            infos.pop('rawdata')

            self.data['modes_measured'].append(mode)
            self.data['modes_data'].append(data)
            self.data['infos'].append(infos)

            grt = self.fit_growth_rates(
                tim, data, interval=interval,
                offset=self.params.fitting_consider_offset,
                full=False)
            print(',      '.join([
                f'mode: {m:03d} --> growth: {gt:+7.2f}'
                for m, gt in zip([mode], grt.ravel())]), end='')
            elt -= _time.time()
            elt *= -1
            print(f',      ET: {elt:.2f}s')
            if self._stopevt.is_set():
                print('Stopping...')
                break

        drive.mask = mask_dr0
        bbb.feedback.mask = mask_fb0

        elt0 -= _time.time()
        elt0 *= -1
        print(f'Finished!!  ET: {elt0/60:.2f}min')


class TuneShiftParams(_ParamsBaseClass):
    """."""

    CALIBRATION_FACTOR_H = _asparams.BBBH_CALIBRATION_FACTOR  # [Counts/mA/um]
    DAMPING_RATE_H = _asparams.BBBH_DAMPING_RATE  # [1/s]
    CALIBRATION_FACTOR_V = _asparams.BBBV_CALIBRATION_FACTOR  # [Counts/mA/um]
    DAMPING_RATE_V = _asparams.BBBV_DAMPING_RATE  # [1/s]
    RF_FREQ = _asparams.RF_FREQ  # [Hz]
    HARM_NUM = _asparams.SI_HARM_NUM
    REV_FREQ = _asparams.SI_REV_FREQ  # [Hz]
    REV_TIME = _asparams.SI_REV_TIME  # [s]
    WAIT_INJ = 0.2  # [s]
    DEF_TOL_CURRENT = 0.01  # [mA]

    def __init__(self):
        """."""
        super().__init__()
        self.kickh = -25/1000  # [mrad]
        self.kickv = +20/1000  # [mrad]
        self.wait_bbb = 9  # [s]
        self.betatron_freqh = 41300  # [Hz]
        self.betatron_freqv = 80200  # [Hz]
        self.chromh = 2.5
        self.chromv = 2.5
        self.espread = 9e-4
        self.decay_model = 'exp'
        self.sync_freq = 1800  # [Hz]
        self.bandwidth = 5000  # [Hz]
        self.filter_type = 'gauss'  # (gauss, sinc, noavg, none)
        self.integer_tuneh = 0
        self.integer_tunev = 0
        self.currents = _np.arange(0.05, 2.1, 0.1)  # mA

    def __str__(self):
        """."""
        stmp = '{0:20s} = {1:9s}  {2:s}\n'.format
        dtmp = '{0:20s} = {1:9.0f}  {2:s}\n'.format
        ftmp = '{0:20s} = {1:9.3g}  {2:s}\n'.format
        ltmp = '{0:6.3f},'.format
        stg = ''
        stg += ftmp('kickh', self.kickh, '[mrad]')
        stg += ftmp('kickv', self.kickv, '[mrad]')
        stg += dtmp('wait_bbb', self.wait_bbb, '[s]')
        stg += ftmp('betatron_freqh', self.betatron_freqh, '[Hz]')
        stg += ftmp('betatron_freqv', self.betatron_freqv, '[Hz]')
        stg += ftmp('chromh', self.chromh, '')
        stg += ftmp('chromv', self.chromv, '')
        stg += ftmp('espread', self.espread, '')
        stg += stmp('decay_model', self.decay_model, '(exp, decoh)')
        stg += ftmp('sync_freq', self.sync_freq, '[Hz]')
        stg += ftmp('bandwidth', self.bandwidth, '[Hz]')
        stg += stmp(
            'filter_type', self.filter_type, '(gauss, sinc, noavg, none)')
        stg += dtmp('integer_tuneh', self.integer_tuneh, '')
        stg += dtmp('integer_tunev', self.integer_tunev, '')
        stg += f"{'currents':10s} = ("
        stg += ''.join(map(ltmp, self.currents))
        stg += ' ) [mA] \n'
        return stg


class MeasTuneShift(_ThreadBaseClass):
    """."""

    def __init__(self, isonline=True):
        """."""
        params = TuneShiftParams()
        super().__init__(
            params=params, target=self._do_measure, isonline=isonline)
        self.pingers = list()
        if isonline:
            self.devices['bbbh'] = BunchbyBunch(BunchbyBunch.DEVICES.H)
            self.devices['bbbv'] = BunchbyBunch(BunchbyBunch.DEVICES.V)
            self.devices['pingh'] = PowerSupplyPU(
                PowerSupplyPU.DEVICES.SI_INJ_DPKCKR)
            self.devices['pingv'] = PowerSupplyPU(
                PowerSupplyPU.DEVICES.SI_PING_V)
            self.devices['egun'] = EGTriggerPS()
            self.pingers = [self.devices['pingh'], self.devices['pingv']]

    def get_data_from_plane(self, plane):
        """."""
        bbbtype = 'bbbh' if plane.upper() == 'H' else 'bbbv'
        bbb = self.devices[bbbtype]
        sb_tune = bbb.single_bunch
        data = {
            'timestamp': _time.time(),
            'stored_current': bbb.dcct.current,
            'data': sb_tune.data_raw,
            'spec_mag': sb_tune.spec_mag, 'spec_freq': sb_tune.spec_freq,
            'spec_phase': sb_tune.spec_phase,
            'bunch_id': sb_tune.bunch_id, 'fft_size': sb_tune.fft_size,
            'fft_overlap': sb_tune.fft_overlap,
            'delay_calibration': sb_tune.delay_calibration,
            'nr_averages': sb_tune.nr_averages}
        return data

    @staticmethod
    def merge_data(data1: dict, data2: dict):
        """."""
        if data1.keys() != data2.keys():
            raise Exception('Incompatible data sets')
        merge = dict()
        for key in data1:
            merge[key] = data1[key] + data2[key]
        return merge

    @staticmethod
    def process_data(data, params, plane='H'):
        """."""
        per_rev = params.REV_TIME

        if isinstance(data, dict):
            calib = params.CALIBRATION_FACTOR_V
            if plane.upper() == 'H':
                calib = params.CALIBRATION_FACTOR_H

            current = data.get('stored_current', None)
            if current is None:
                current = data['current']
            dataraw = data['data'].astype(float)
            dataraw *= 1 / (calib * current)
        else:
            dataraw = data.astype(float)

        # remove DC component from bunches
        dataraw -= dataraw.mean()

        # get the analytic data vector, via discrete hilbert transform
        data_anly = _scysig.hilbert(dataraw).copy()

        # calculate DFT:
        data_dft = _np.fft.fft(data_anly)

        time = _np.arange(data_anly.size) * per_rev
        freq = _np.fft.fftfreq(data_anly.size, d=per_rev)
        analysis = dict()
        analysis['freq_dft'] = freq
        analysis['time'] = time
        analysis['bunch_data'] = data_anly
        analysis['data_dft'] = data_dft
        return analysis

    @staticmethod
    def filter_data(freq, data_dft, params, plane='H'):
        """."""
        sigma_freq = params.bandwidth
        ftype = params.filter_type
        center_freq = params.betatron_freqv
        if plane.upper() == 'H':
            center_freq = params.betatron_freqh

        if ftype.lower().startswith('gauss'):
            # Apply Gaussian filter to get only the synchrotron frequency
            H = _np.exp(-(freq - center_freq)**2/2/sigma_freq**2)
            H += _np.exp(-(freq + center_freq)**2/2/sigma_freq**2)
            H /= H.max()
            data_dft *= H
        elif ftype.lower().startswith('sinc'):
            indcsp = (freq > center_freq - sigma_freq)
            indcsp &= (freq < center_freq + sigma_freq)
            indcsn = (-freq > center_freq - sigma_freq)
            indcsn &= (-freq < center_freq + sigma_freq)
            indcs = indcsp | indcsn
            data_dft[~indcs] = 0
        elif ftype.lower().startswith('noavg'):
            data_dft[freq == 0] = 0
        return _np.fft.ifft(data_dft, axis=-1)

    @classmethod
    def fit_decay(
            cls, times, data, params, t_ini=None, t_fin=None, plane='H',
            fit_offset=True):
        """Fit exponential function."""
        model = params.decay_model
        espread_fit = params.espread
        synctune_fit = params.sync_freq * params.REV_TIME
        chrom_fit = params.chromv
        if plane.upper() == 'H':
            chrom_fit = params.chromh

        t_ini = t_ini or times.min()
        t_fin = t_fin or times.max()
        idx = (times >= t_ini) & (times <= t_fin)
        tim = times[idx]
        dtim = data[idx]

        # method to estimate fitting parameters of
        # y = a + b*exp(c*x)
        # based on:
        # https://www.scribd.com/doc/14674814/Regressions-et-equations-integrales
        # pages 16-18
        s = _scyint.cumtrapz(dtim, x=tim, initial=0.0)
        ym = dtim - dtim[0]
        xm = tim - tim[0]
        mat = _np.array([xm, s]).T
        (_, rate), *_ = _np.linalg.lstsq(mat, ym, rcond=None)
        theta = _np.exp(rate*tim)
        mat = _np.ones((theta.size, 2))
        mat[:, 1] = theta
        (off, amp), *_ = _np.linalg.lstsq(mat, dtim, rcond=None)

        # Now use scipy to refine the estimatives:
        if model.lower().startswith('exp'):
            model = cls.model_exponential_func
            coefs = [off, amp, rate]
        else:
            model = cls.model_decoherence_decay_func
            chrom_decoh = 2 * chrom_fit * espread_fit / synctune_fit
            coefs = [off, amp, rate, chrom_decoh, synctune_fit, -5]
        try:
            model = _partial(model, fit_offset=fit_offset)
            coefs, _ = _scyopt.curve_fit(model, tim, dtim, p0=coefs)
        except RuntimeError:
            print("Curve fit didn't converge.")
        fit = model(tim, *coefs)
        return tim, coefs, fit

    @staticmethod
    def model_exponential_func(tim, off, amp, rate, fit_offset=True):
        """Return exponential function with offset."""
        if not fit_offset:
            off = 0
        return off + amp*_np.exp(rate*tim)

    @staticmethod
    def model_decoherence_decay_func(
            tim, off, amp, rate, chrom_decoh, nus, phi, fit_offset=True):
        """Return exponential decay with decoherence and offse."""
        if not fit_offset:
            off = 0
        turns = _np.arange(tim.size) + phi
        alp = chrom_decoh * _np.sin(_np.pi * nus * turns)
        exp = _np.exp(rate*tim - alp**2/2.0)
        return off + amp*exp

    @staticmethod
    def calc_instant_frequency(data, dtime):
        """."""
        freq = _np.unwrap(_np.angle(data))
        freq = _np.gradient(freq, axis=-1)
        freq /= 2*_np.pi*dtime
        return freq

    def turn_on_pingers_pulse(self):
        """."""
        for ping in self.pingers:
            ping.cmd_turn_on_pulse()

    def turn_off_pingers_pulse(self):
        """."""
        for ping in self.pingers:
            ping.cmd_turn_off_pulse()

    def turn_on_pingers(self):
        """."""
        for ping in self.pingers:
            ping.cmd_turn_on()

    def turn_off_pingers(self):
        """."""
        for ping in self.pingers:
            ping.cmd_turn_off()

    def prepare_pingers(self):
        """."""
        self.devices['pingh'].strength = self.params.kickh
        self.devices['pingv'].strength = self.params.kickv
        self.turn_on_pingers()
        self.turn_on_pingers_pulse()

    def inject_in_storage_ring(self, goal_curr):
        """."""
        self.devices['egun'].cmd_enable_trigger()
        while not self._check_stored_current(goal_curr):
            _time.sleep(TuneShiftParams.WAIT_INJ)
        self.devices['egun'].cmd_disable_trigger()

    def _check_stored_current(
            self, goal_curr, tol=TuneShiftParams.DEF_TOL_CURRENT):
        dcct_curr = self.devices['bbbh'].dcct.current
        return dcct_curr > goal_curr or abs(dcct_curr - goal_curr) < tol

    def _do_measure(self):
        """."""
        datah = list()
        datav = list()
        currs = list()
        self.prepare_pingers()
        for gcurr in self.params.currents:
            t0 = _time.time()
            print('Injecting...')
            self.inject_in_storage_ring(gcurr)
            curr = self.devices['bbbh'].dcct.current
            print(f'Stored Current: {curr:.3f}/{gcurr:.3f}mA.')

            print('Waiting BbB Update...')
            _time.sleep(self.params.wait_bbb)

            print('Acquiring data...')
            currs.append(self.devices['bbbh'].dcct.current)
            datah.append(self.get_data_from_plane(plane='H'))
            datav.append(self.get_data_from_plane(plane='V'))
            self.data['stored_current'] = currs
            self.data['horizontal'] = datah
            self.data['vertical'] = datav

            tf = _time.time()
            print(f'Elapsed time: {tf-t0:.2f}s \n')

            if self._stopevt.is_set():
                print('Stopping...')
                break
        print('Finished!')

    def plot_spectrum(
            self, plane, title=None, fit_max_curr=0.6, fit_min_curr=0.1,
            cut_spec=None, ax=None):
        """plane: must be 'H' or 'V'."""
        plane = plane.upper()
        if plane == 'H':
            data = self.data['horizontal']
            freq_center = self.params.betatron_freqh
        else:
            data = self.data['vertical']
            freq_center = self.params.betatron_freqv
        freq_center /= 1000
        freq_min = -self.params.bandwidth/1000
        freq_max = self.params.bandwidth/1000
        fit_sync_freq = self.params.sync_freq/1000

        def model(coefs, mag, freq, curr):
            lin_c = coefs[:3][:, None]
            ang_c = coefs[3:][:, None]

            mag = mag.ravel()
            freq = freq.ravel()[None, :]
            curr = curr.ravel()[None, :]

            mod = ang_c * curr
            mod += lin_c
            mod -= freq
            mod = _np.abs(mod)
            mod = _np.min(mod, axis=0) * mag
            return mod

        curr = _np.array(self.data['stored_current'])
        mag = [dta['spec_mag'] for dta in data]
        mag = _np.array(mag, dtype=float)
        freq = _np.array(data[-1]['spec_freq']) - freq_center

        idcs = (freq > freq_min) & (freq < freq_max)
        freq = freq[idcs]
        idx = _np.argsort(curr)
        curr = curr[idx]
        mag = mag[idx, :]
        mag = mag[:, idcs]
        freq_, curr_ = _np.meshgrid(freq, curr)

        # Transform from dB to amplitude
        mag = 10**(mag/10)
        # Normalize data from each current to one:
        mag /= mag.max(axis=1)[:, None]

        if cut_spec:
            mag[mag < cut_spec] = 0

        idx = (curr > fit_min_curr) & (curr < fit_max_curr)
        mag_fit = mag[idx, :]
        freq_fit = freq_[idx, :]
        curr_fit = curr_[idx, :]
        lin_c0 = _np.arange(-1, 2) * fit_sync_freq
        ang_c0 = _np.zeros(3)
        x0 = _np.r_[lin_c0, ang_c0]
        opt = _scyopt.least_squares(
            fun=model, x0=x0, method='lm', args=(mag_fit, freq_fit, curr_fit))
        lin_c = opt.x[:3]
        ang_c = opt.x[3:]

        errs = self._calc_fitting_error(opt)
        err_lin_c = errs[:3]
        err_ang_c = errs[3:]

        tunes_fit = ang_c[:, None] * curr[None, :] + lin_c[:, None]

        if ax is None:
            _, ax = _mplt.subplots(figsize=(8, 6))

        ax.pcolormesh(curr_, freq_, 10*_np.log10(mag), shading='auto')
        lines = ax.plot(curr, tunes_fit.T, 'k')
        lss = ('--', '-', '-.')
        for i, (line, ls_) in enumerate(zip(lines, lss)):
            line.set_label(
                f'm={i-1:2d} -> '
                f'f = ({ang_c[i]:5.2f} ± {err_ang_c[i]:5.2f})*I'
                f' + ({lin_c[i]:6.2f} ± {err_lin_c[i]:6.2f})')
            line.set_ls(ls_)
        ax.legend(loc='best', fontsize='xx-small')
        ax.set_ylabel(r'$\Delta$ Freq [kHz]')
        ax.set_xlabel('Current [mA]')
        ax.set_title(title)
        return ax, freq, mag, opt.x, opt

    def plot_time_evolution(self, plane, title=None, fname=None):
        """plane: must be 'H' or 'V'."""
        plane = plane.upper()
        if plane == 'H':
            data = self.data['horizontal']
        elif plane == 'V':
            data = self.data['vertical']
        else:
            raise Exception("plane input must be 'H' or 'V'.")

        curr = _np.array(self.data['stored_current'])
        mag = [dta['data'] for dta in data]
        mag = _np.array(mag, dtype=float)
        mag -= _np.mean(mag, axis=1)[:, None]
        mag = _np.abs(mag)
        dtime = _np.arange(0, mag.shape[1]) * TuneShiftParams.REV_TIME

        idx = _np.argsort(curr)
        curr = curr[idx]
        mag = mag[idx, :]

        dtime, curr = _np.meshgrid(dtime, curr)
        dtime, curr, mag = dtime.T, curr.T, mag.T

        fig = _mplt.figure(figsize=(8, 6))
        gs = _mgs.GridSpec(1, 1)
        ax = fig.add_subplot(gs[0, 0])

        ax.pcolormesh(curr, dtime * 1e3, mag)
        ax.set_ylabel('Time [ms]')
        ax.set_xlabel('Current [mA]')
        ax.set_title(title)
        if fname:
            if not fname.endswith('.png'):
                fname += '.png'
            fig.savefig(fname, dpi=300)
        return fig

    @staticmethod
    def _calc_fitting_error(fit_params):
        # based on fitting error calculation of scipy.optimization.curve_fit
        # do Moore-Penrose inverse discarding zero singular values.
        _, smat, vhmat = _np.linalg.svd(
            fit_params['jac'], full_matrices=False)
        thre = _np.finfo(float).eps * max(fit_params['jac'].shape)
        thre *= smat[0]
        smat = smat[smat > thre]
        vhmat = vhmat[:smat.size]
        pcov = _np.dot(vhmat.T / (smat*smat), vhmat)

        # multiply covariance matrix by residue 2-norm
        ysize = len(fit_params['fun'])
        cost = 2 * fit_params['cost']  # res.cost is half sum of squares!
        popt = fit_params['x']
        if ysize > popt.size:
            # normalized by degrees of freedom
            s_sq = cost / (ysize - popt.size)
            pcov = pcov * s_sq
        else:
            pcov.fill(_np.nan)
            print('# of fitting parameters larger than # of data points!')
        return _np.sqrt(_np.diag(pcov))<|MERGE_RESOLUTION|>--- conflicted
+++ resolved
@@ -35,12 +35,8 @@
             dft_freq=_np.fft.fftfreq(rawdata.shape[1], d=dtime),
             stored_current=bbb.dcct.current,
             timestamp=_time.time(),
-<<<<<<< HEAD
-            # cavity_data=UtilClass.get_cavity_data(bbb),
-=======
             cavity_a_data=UtilClass.get_cavity_data(bbb.rfcav_a),
             cavity_b_data=UtilClass.get_cavity_data(bbb.rfcav_b),
->>>>>>> 045af4a7
             acqtype=acqtype, downsample=acq.downsample,
             fb_set0=bbb.coeffs.set0, fb_set1=bbb.coeffs.set1,
             fb_set0_desc=bbb.coeffs.set0_desc,
@@ -63,12 +59,12 @@
                 'forward': rfcav.dev_cavmon.power_forward,
                 'reverse': rfcav.dev_cavmon.power_reverse,
                 'voltage': rfcav.dev_cavmon.gap_voltage,
-                },
+            },
             voltage=rfcav.dev_llrf.voltage_mon,
             phase=rfcav.dev_llrf.phase_mon,
             detune=rfcav.dev_llrf.detune,
             detune_error=rfcav.dev_llrf.detune_error,
-            )
+        )
 
     @staticmethod
     def _process_data(data, params, rawdata=None):
@@ -962,7 +958,6 @@
         rev_freq = bbb.info.revolution_freq_nom / 1e3  # [kHz]
         modes_to_measure = self.params.modes_to_measure
         sync_freq = self.params.center_frequency / 1e3  # [kHz]
-        bunches = _np.arange(harm_nr)
 
         bbb.sram.cmd_data_dump(pv_update=True)
         _time.sleep(self.params.wait_pv_update)
