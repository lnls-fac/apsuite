--- conflicted
+++ resolved
@@ -10,12 +10,8 @@
 import matplotlib.pyplot as _plt
 
 from siriuspy.devices import PowerSupply, Tune
-<<<<<<< HEAD
-from siriuspy.search import PSSearch
+from siriuspy.search import PSSearch as _PSSearch
 from siriuspy.util import ClassProperty as _classproperty
-=======
-from siriuspy.search import PSSearch as _PSSearch
->>>>>>> db253c86
 
 from ..utils import ThreadedMeasBaseClass as _BaseClass, \
     ParamsBaseClass as _ParamsBaseClass
@@ -70,7 +66,7 @@
             list: device names of skews to control coupling.
 
         """
-        skews = PSSearch.get_psnames({'sec': 'SI', 'dev': 'QS'})
+        skews = _PSSearch.get_psnames({'sec': 'SI', 'dev': 'QS'})
         skews = [sk for sk in skews if sk.sub.endswith('M1', 'M2')]
         return skews
 
@@ -200,29 +196,8 @@
     def _create_devices(self):
         self.devices['quad'] = PowerSupply(
                 'SI-Fam:PS-' + self.params.quadfam_name)
-<<<<<<< HEAD
-            self.devices['tune'] = Tune(Tune.DEVICES.SI)
-            skn = self.params.SKEWS
-            skd = [PowerSupply(sk) for sk in skn]
-            self.devices.update({
-                'skew' + sk.sub: dev for sk, dev in zip(skn, skd)})
-            self._skew_devs = skd
-
-    def apply_delta_skew(self, delta_mintunesep):
-        """Change machine coupling using the main skew singular vectors.
-
-        Args:
-            delta_coup (float): Desired minimum tune separation variation.
-        """
-        # the minus signal is a convention adopted arbitrarely.
-        vec = -(self.params.VH0 + self.params.VH3)/_np.sqrt(2) * 1e-3
-        vec *= delta_mintunesep*100
-        for stren, skew in zip(vec, self._skew_devs):
-            skew.strength += stren
-=======
         self.devices['tune'] = Tune(Tune.DEVICES.SI)
         self._create_skews()
->>>>>>> db253c86
 
     def load_and_apply_old_data(self, fname):
         """Load and apply `data` and `params` from pickle or HDF5 file.
