--- conflicted
+++ resolved
@@ -1,19 +1,13 @@
 """."""
-<<<<<<< HEAD
-
-=======
->>>>>>> c955105f
+
 import time as _time
 
 import numpy as _np
 import scipy.fft as _sp_fft
-<<<<<<< HEAD
-=======
 import scipy.signal as _sp_sig
 from siriuspy.devices import CurrInfoSI, Event, EVG, FamBPMs, RFGen, Trigger, \
     Tune
 from siriuspy.search import HLTimeSearch as _HLTimeSearch
->>>>>>> c955105f
 
 from ..utils import MeasBaseClass as _BaseClass, \
     ParamsBaseClass as _ParamsBaseClass
@@ -46,12 +40,8 @@
         dly = self.trigbpm_delay
         if dly is None:
             stg += stmp(
-<<<<<<< HEAD
                 "trigbpm_delay", "same", "(current value will not be changed)"
             )
-=======
-                'trigbpm_delay', 'same', '(current value will not be changed)')
->>>>>>> c955105f
         else:
             stg += ftmp("trigbpm_delay", dly, "[us]")
         stg += dtmp("trigbpm_nrpulses", self.trigbpm_nrpulses, "")
@@ -60,12 +50,8 @@
         dly = self.event_delay
         if dly is None:
             stg += stmp(
-<<<<<<< HEAD
                 "event_delay", "same", "(current value will not be changed)"
             )
-=======
-                'event_delay', 'same', '(current value will not be changed)')
->>>>>>> c955105f
         else:
             stg += ftmp("event_delay", dly, "[us]")
         stg += stmp("event_mode", self.event_mode, "")
@@ -229,11 +215,7 @@
         """."""
         fambpms = self.devices["fambpms"]
         ret = self.prepare_bpms_acquisition()
-<<<<<<< HEAD
-        tag = self._bpm_tag(idx=abs(ret) - 1)
-=======
         tag = self._bpm_tag(idx=abs(int(ret))-1)
->>>>>>> c955105f
         if ret < 0:
             print(tag + " did not finish last acquisition.")
         elif ret > 0:
@@ -243,30 +225,18 @@
         self.trigger_timing_signal()
 
         time0 = _time.time()
-<<<<<<< HEAD
-        ret = fambpms.mturn_wait_update(timeout=self.params.timeout)
+        ret = fambpms.wait_update_mturn(timeout=self.params.timeout)
         print(f"it took {_time.time()-time0:02f}s to update bpms")
         if ret != 0:
             print("There was a problem with acquisition")
             if ret > 0:
-                tag = self._bpm_tag(idx=ret - 1)
-                print("This BPM did not update: " + tag)
+                tag = self._bpm_tag(idx=int(ret)-1)
+                pos = fambpms.mturn_signals2acq[int((ret % 1) * 10) - 1]
+                print("This BPM did not update: " + tag + ", signal " + pos)
             elif ret == -1:
                 print("Initial timestamps were not defined")
-=======
-        ret = fambpms.wait_update_mturn(timeout=self.params.timeout)
-        print(f'it took {_time.time()-time0:02f}s to update bpms')
-        if ret != 0:
-            print('There was a problem with acquisition')
-            if ret > 0:
-                tag = self._bpm_tag(idx=int(ret)-1)
-                pos = fambpms.mturn_signals2acq[int((ret % 1) * 10) - 1]
-                print('This BPM did not update: ' + tag + ', signal ' + pos)
-            elif ret == -1:
-                print('Initial timestamps were not defined')
             elif ret == -2:
-                print('Signals size changed.')
->>>>>>> c955105f
+                print("Signals size changed.")
             return
         self.data = self.get_data()
 
@@ -289,28 +259,15 @@
                 "Lenght of signals2acq does not match signals acquired."
             )
         for i, sig in enumerate(self.params.signals2acq):
-<<<<<<< HEAD
-            if sig.upper() == "X":
-                data["orbx"] = mturn_orbit[i]
-            elif sig.upper() == "Y":
-                data["orby"] = mturn_orbit[i]
-            elif sig.upper() == "S":
-                data["sumdata"] = mturn_orbit[i]
-            elif sig.upper() == "Q":
-                data["posq"] = mturn_orbit[i]
-            else:
-                data["ampl" + sig.lower()] = mturn_orbit[i]
-=======
             sig = sig.lower()
-            name = 'sumdata'
-            if sig in 'xy':
-                name = 'orb' + sig
-            elif sig in 'abcd':
-                name = 'ampl' + sig
-            elif sig == 'q':
-                name = 'posq'
+            name = "sumdata"
+            if sig in "xy":
+                name = "orb" + sig
+            elif sig in "abcd":
+                name = "ampl" + sig
+            elif sig == "q":
+                name = "posq"
             data[name] = mturn_orbit[i]
->>>>>>> c955105f
 
         tune = self.devices["tune"]
         data["tunex"], data["tuney"] = tune.tunex, tune.tuney
@@ -388,13 +345,7 @@
         return orb - sw_pert.T
 
     @staticmethod
-<<<<<<< HEAD
-    def calc_spectrum(data, fs=1):
-        """."""
-        spec = _sp_fft.rfft(data, axis=0) / data.shape[0]
-        freq = _sp_fft.rfftfreq(data.shape[0], d=1 / fs)
-=======
-    def simulate_data_decimation(orb, downsampling=12*8):
+    def simulate_data_decimation(orb, downsampling=12 * 8):
         """Simulate data decimation by application of moving average filter.
 
         Args:
@@ -408,7 +359,7 @@
 
         """
         ds = downsampling
-        fil = _np.ones(ds)/ds
+        fil = _np.ones(ds) / ds
         return _sp_sig.convolve(orb, fil[:, None], mode='same')
 
     @staticmethod
@@ -426,9 +377,8 @@
             freq (numpy.ndarray): Frequency for which the DFT was calculated.
 
         """
-        spec = _sp_fft.rfft(data, axis=axis)/data.shape[axis]
-        freq = _sp_fft.rfftfreq(data.shape[axis], d=1/fs)
->>>>>>> c955105f
+        spec = _sp_fft.rfft(data, axis=axis) / data.shape[axis]
+        freq = _sp_fft.rfftfreq(data.shape[axis], d=1 / fs)
         return spec, freq
 
     @staticmethod
