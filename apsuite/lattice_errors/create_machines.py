#!/usr/bin/env python-sirius

import numpy as _np
import matplotlib.pyplot as _plt
import time as _time
import copy as _copy

import pyaccel as _pyaccel
import pymodels as _pymodels
from apsuite.orbcorr import OrbitCorr, CorrParams
from apsuite.optics_analysis import TuneCorr, OpticsCorr, CouplingCorr
from apsuite.commisslib.measure_bba import BBAParams
from mathphys.functions import save_pickle, load_pickle
from mathphys import units


class GenerateMachines():
    """Class to generate errors and create random machines with them."""

    def __init__(self):
        """Class attributes."""
        self._machines_data = None
        self._ids = None
        self._nr_mach = 20
        self._seed = 140699
        self._famdata = None
        self._fam_errors_dict = None
        self._bba_quad_idcs = None
        self._nominal_model = None
        self._models = []
        self._functions = {
            'posx': _pyaccel.lattice.add_error_misalignment_x,
            'posy': _pyaccel.lattice.add_error_misalignment_y,
            'roll': _pyaccel.lattice.add_error_rotation_roll,
            'pitch': _pyaccel.lattice.add_error_rotation_pitch,
            'yaw': _pyaccel.lattice.add_error_rotation_yaw,
            'excit': _pyaccel.lattice.add_error_excitation_main,
            'kdip': _pyaccel.lattice.add_error_excitation_kdip}
        self._orbcorr_params = CorrParams()
        self._orbcorr = None
        self._save_jacobians = False
        self._load_jacobians = True
        self._do_bba = True
        self._ramp_with_ids = False
        self._do_opt_corr = True
        self._corr_multipoles = True
        self._do_coupling_corr = True

    @property
    def machines_data(self):
        """Dictionary with the data of all machines.

        Returns:
            dictionary: The keys select the machine number and the parameter
                    to be analysed.
        """
        return self._machines_data

    @machines_data.setter
    def machines_data(self, value):
        self._machines_data = value

    @property
    def ids(self):
        """Dictionary with insertion devices information.

        Returns:
            dictionary: It contains informations as the ID name and its
                straight section.
        """
        return self._ids

    @ids.setter
    def ids(self, value):
        self._ids = value

    @property
    def nr_mach(self):
        """Number of random machines.

        Returns:
            Int: Number of machines
        """
        return self._nr_mach

    @nr_mach.setter
    def nr_mach(self, value):
        if isinstance(value, int):
            self._nr_mach = value
        else:
            raise ValueError('Number of machines must be an integer')

    @property
    def seed(self):
        """Seed to generate random errors.

        Returns:
            Int: Seed number
        """
        return self._seed

    @seed.setter
    def seed(self, value):
        self._seed = value

    @property
    def famdata(self):
        """Dictionary with information about families present in the model.

        Returns:
            dict: It contains information about the lattice families.

        """
        return self._famdata

    @famdata.setter
    def famdata(self, value):
        self._famdata = value

    @property
    def fam_errors_dict(self):
        """Dictionary containing the errors for all families.

        Returns:
            dictionary: The keys are: family_name, error_type and index.

        """
        return self._fam_errors_dict

    @fam_errors_dict.setter
    def fam_errors_dict(self, value):
        self._fam_errors_dict = value

    @property
    def bba_quad_idcs(self):
        """Quadrupoles indices where the bba will be performed.

        Returns:
            numpy array: array whose elements are the bba indices.

        """
        return self._bba_quad_idcs

    @bba_quad_idcs.setter
    def bba_quad_idcs(self, value):
        self._bba_quad_idcs = value

    @property
    def models(self):
        """List if lattice models with errors.

        Returns:
            List of pymodels objects: list with nr_mach elements.

        """
        return self._models

    @models.setter
    def models(self, value):
        self._models = value

    @property
    def nominal_model(self):
        """Reference model to perform corrections.

        Returns:
            pymodels object: reference lattice.

        """
        return self._nominal_model

    @nominal_model.setter
    def nominal_model(self, value):
        self._nominal_model = value

    @property
    def save_jacobians(self):
        """Option to save the calculated jacobians.

        Returns:
            Boolean: If True the jacobians will be saved.

        """
        return self._save_jacobians

    @save_jacobians.setter
    def save_jacobians(self, value):
        if type(value) != bool:
            raise ValueError('Save jacobian must be bool type')
        else:
            self._save_jacobians = value

    @property
    def load_jacobians(self):
        """Option to load jacobians.

        Returns:
            Boolean: If True the jacobians will be loaded.

        """
        return self._load_jacobians

    @load_jacobians.setter
    def load_jacobians(self, value):
        if type(value) != bool:
            raise ValueError('Load jacobian must be bool type')
        else:
            self._load_jacobians = value

    @property
    def orbcorr(self):
        """Object of the class OrbitCorr.

        Returns:
            OrbitCorr object: Do orbit correction.

        """
        return self._orbcorr

    @orbcorr.setter
    def orbcorr(self, value):
        self._orbcorr = value

    @property
    def orbcorr_params(self):
        """Object of the class CorrParams.

        Returns:
            CorrParams object: Parameters used in orbit correction.

        """
        return self._orbcorr_params

    @orbcorr_params.setter
    def orbcorr_params(self, value):
        self._orbcorr_params = value

    @property
    def ramp_with_ids(self):
        """Option to ramp errors with ids.

        Returns:
            Boolean: If true all ids will be inseted in the random machines.

        """
        return self._ramp_with_ids

    @ramp_with_ids.setter
    def ramp_with_ids(self, value):
        if type(value) != bool:
            raise ValueError('ramp_with_ids must be bool type')
        else:
            self._ramp_with_ids = value

    @property
    def do_opt_corr(self):
        """Option to correct optics.

        Returns:
            Boolean: If true optics will be corrected.

        """
        return self._do_opt_corr

    @do_opt_corr.setter
    def do_opt_corr(self, value):
        if type(value) != bool:
            raise ValueError('do_opt_corr must be bool type')
        else:
            self._do_opt_corr = value

    @property
    def do_bba(self):
        """Option to do bba.

        Returns:
            Boolean: If true bba will be executed.

        """
        return self._do_bba

    @do_bba.setter
    def do_bba(self, value):
        if type(value) != bool:
            raise ValueError('do_bba must be bool type')
        else:
            self._do_bba = value

    @property
    def corr_multipoles(self):
        """Option to correct machine after the insertion of multipoles errors.

        Returns:
            bool: If true orbit, optics, tune and coupling corrections will
                be done.

        """
        return self._corr_multipoles

    @corr_multipoles.setter
    def corr_multipoles(self, value):
        if type(value) != bool:
            raise ValueError('corr_multipoles must be bool type')
        else:
            self._corr_multipoles = value

    @property
    def do_coupling_corr(self):
        """Option to correct coupling.

        Returns:
            bool: If true coupling corrections will be done.

        """
        return self._do_coupling_corr

    @do_coupling_corr.setter
    def do_coupling_corr(self, value):
        if type(value) != bool:
            raise ValueError('do_coupling_corr must be bool type')
        else:
            self._do_coupling_corr = value

    def _create_models(self):
        """Create the models in which the errors will be applied."""
        models_ = list()
        ids = None
        if self.ramp_with_ids:
            ids = self.ids
        for _ in range(self.nr_mach):
            model = _pymodels.si.create_accelerator(ids=ids)
            model.cavity_on = False
            model.radiation_on = 0
            model.vchamber_on = False
            models_.append(model)
        self.models = models_

    def _get_bba_quad_idcs(self):
        """Get the indices of the quadrupoles where the bba will be done."""
        quaddevnames = list(BBAParams.QUADNAMES)
        quads = [q for q in self.famdata.keys() if q[0] == 'Q' and q[1] != 'N']
        quads_idcs = list()
        for qfam in quads:
            qfam = self.famdata[qfam]
            for idx, devname in zip(qfam['index'], qfam['devnames']):
                if devname in quaddevnames:
                    quads_idcs.append(idx)
        self.bba_quad_idcs = _np.sort(_np.array(quads_idcs).ravel())

    def _apply_errors(self, nr_steps, mach):
        """Apply errors from file to the models (except for multipole errors).

        Args:
            nr_steps (int): Number of steps the ramp of errors and sextupoles
                will be done.
            mach (int): Index of the machine.

        """
        print('Applying errors...', end='')
        for family in self.fam_errors_dict.values():
            inds = family['index']
            error_types = [err for err in family.keys() if err != 'index']
            for error_type in error_types:
                if error_type == 'multipoles':
                    continue
                errors = family[error_type]
                self._functions[error_type](
                    self.models[mach], inds, errors[mach]/nr_steps)
        print('Done!')

    def _restore_errors(self, step, nr_steps, mach):
        """Restore machine.

        Args:
            mach (int): Index of the machine.

        """
        print('Restoring machine...', end='')
        for family in self.fam_errors_dict.values():
            inds = family['index']
            error_types = [err for err in family if err != 'index']
            for error_type in error_types:
                if error_type == 'multipoles':
                    continue
                errors = family[error_type]
                self._functions[error_type](
                    self.models[mach], inds, -1*(step+1)*errors[mach]/nr_steps)
        print('Done!')

    def _apply_multipoles_errors(self, nr_steps, mach):
        """Apply multipole errors.

        Args:
            nr_steps (int): Number of steps the ramp of errors and sextupoles
                will be done.
            mach (int): Index of the machine.

        """
        error_type = 'multipoles'
        for fam, family in self.fam_errors_dict.items():
            inds = family['index']
            if error_type not in family:
                continue
            main_monoms = {'B': 1, 'Q': 2, 'S': 3, 'QS': -2}
            mag_key = fam[0] if fam != 'QS' else fam
            main_monom = _np.ones(len(inds))*main_monoms[mag_key]
            r0 = family[error_type]['r0']
            polb_order = list(family[error_type]['normal'])
            pola_order = list(family[error_type]['skew'])
            Bn_norm = _np.zeros((len(inds), max(polb_order)+1))
            An_norm = _np.zeros((len(inds), max(pola_order)+1))
            for n in polb_order:
                Bn_norm[:, n] = family[error_type]['normal'][n][mach]/nr_steps
            for n in pola_order:
                An_norm[:, n] = family[error_type]['skew'][n][mach]/nr_steps
            _pyaccel.lattice.add_error_multipoles(
                self.models[mach], inds, r0, main_monom, Bn_norm, An_norm)

    def _get_girder_errors(self, nr_steps, step, idcs, mach):
        """Get a fraction of the girder errors.

        Args:
            nr_steps (int): Number of steps the ramp of errors and sextupoles
                will be done.
            step (int): number of the current step
            idcs (1D numpy array): List of indices to get the girder errors
            mach (int): Index of the machine.

        Returns:
            1D numpy array: Girder errors in the chosen indices.

        """
        gir_errx = list()
        gir_erry = list()
        fam_girs = self.fam_errors_dict['girder']
        for i, girder in enumerate(fam_girs['index']):
            for idx in girder:
                if not _np.any(idcs == idx):
                    continue
                gir_errx.append(fam_girs['posx'][mach][i])
                gir_erry.append(fam_girs['posy'][mach][i])
        return _np.array(gir_errx + gir_erry).ravel() * (step/nr_steps)

    def _simulate_bba(self, nr_steps, step, mach):
        """Simulate the bba method.

        Args:
            nr_steps (int): Number of steps the ramp of errors and sextupoles
                will be done.
            step (int): number of the current step
            mach (int): Index of the machine.

        Returns:
            1D numpy array: Reference orbit
        """
        bpms = _np.array(self.famdata['BPM']['index']).ravel()
        orb_len = len(bpms)
        orb0 = _np.zeros(2*orb_len)
        orb0[:orb_len] += _pyaccel.lattice.get_error_misalignment_x(
                self.models[mach], self.bba_quad_idcs).ravel()
        orb0[:orb_len] += _pyaccel.lattice.get_error_misalignment_x(
                self.models[mach], bpms).ravel()
        orb0[orb_len:] += _pyaccel.lattice.get_error_misalignment_y(
                self.models[mach], self.bba_quad_idcs).ravel()
        orb0[orb_len:] += _pyaccel.lattice.get_error_misalignment_y(
                self.models[mach], bpms).ravel()

        # NOTE: The BPM errors will contain their girder errors. We need to
        # isolate the BBA errors from girder errors where the BPM is installed.
        bpm_girder_errors = self._get_girder_errors(nr_steps, step, bpms, mach)
        orb0 -= bpm_girder_errors
        return orb0

    def _config_orb_corr(self, jac=None):
        """Configure orbcorr object. This is an object of the class
             apsuite.orbcorr.orbit_correction.CorrParams.

        Args:
            jac (2D numpy array, optional): Loaded jacobian. Defaults to None.

        Returns:
            2D numpy array: Orbit response matrix.
        """
        self.orbcorr = OrbitCorr(
            self.nominal_model, 'SI', '4d', params=self.orbcorr_params)
        if jac is None:
            jac = self.orbcorr.get_jacobian_matrix()
        self.orbmat = jac
        return jac

    def _correct_orbit_once(self, orb0, mach):
        """Do one orbit correction.

        Args:
            orb0 (1D numpy array): Reference orbit
            mach (int): Index of the machine.

        Returns:
            1D numpy array, 1D numpy array: Returns corrected orbit and kicks.

        """
        print('Correcting orbit...', end='')
        self.orbcorr.respm.model = self.models[mach]
        corr_status = self.orbcorr.correct_orbit(
            jacobian_matrix=self.orbmat, goal_orbit=orb0)
        if corr_status == 0:
            print('Could not achieve tolerance!\n')
        elif corr_status == 2:
            print('Correction could not converge!\n')
        else:
            print('Done!\n')
        return self.orbcorr.get_orbit(), self.orbcorr.get_kicks(), corr_status

    def _correct_orbit_iter(self, orb0, mach, init_minsingval):
        """Correct orbit iteratively.

        Args:
            orb0 (1D numpy array): Reference orbit
            mach (int): Index of the machine.

        Returns:
            1D numpy array: corrected orbit;
            1D numpy array: kicks applied;
            bool: correction status;
            int: initial minimum singular value.

        """
        kicks_before = self.orbcorr.get_kicks()

        self.orbcorr_params.minsingval = init_minsingval
        orb_t, kicks_t, corr_stts = self._correct_orbit_once(orb0, mach)
        cod_peak = _np.max(1e6*(orb_t-orb0))
        while corr_stts == 2 or cod_peak >= 100:
            self.orbcorr.set_kicks(kicks_before)
            self.orbcorr_params.minsingval += 0.05
            if init_minsingval > 0.5:
                print('Correcting optics...')
                res = self._correct_optics(mach) == 1
                print('Optics correction tolerance achieved: ', res)
                print()
                init_minsingval = self.original_minsingval
                self.orbcorr_params.minsingval = init_minsingval
            if self.orbcorr_params.minsingval > 0.75:
                self.orbcorr_params.minsingval = init_minsingval
                return False
            print('Minimum singular value: {:.2f}'.format(
                    self.orbcorr_params.minsingval))
            orb_t, kicks_t, corr_stts = self._correct_orbit_once(orb0, mach)
            cod_peak = _np.max(1e6*(orb_t-orb0))

        self.orbf_, self.kicks_ = orb_t, kicks_t
        self.orbcorr_params.minsingval = init_minsingval
        return self.orbf_, self.kicks_, corr_stts, init_minsingval

    def _config_tune_corr(self, jac=None):
        """Configure TuneCorr object.

        This is an object of the class:
            apsuite.optics_analysis.tune_correction.TuneCorr

        Args:
            jac (2D numpy array, optional): Loaded jacobian. Defaults to None.

        Returns:
            2D numpy array: Tune response matrix.

        """
        self.tunecorr = TuneCorr(
            self.nominal_model, 'SI', method='Proportional',
            grouping='TwoKnobs')
        if jac is None:
            self.tunemat = self.tunecorr.calc_jacobian_matrix()
        self.tunemat = jac
        self.goal_tunes = self.tunecorr.get_tunes()
        print('Nominal tunes: {:.4f} {:.4f}'.format(*self.goal_tunes))
        return jac

    def _correct_tunes(self, mach):
        """Correct tunes.

        Args:
            mach (int): Index of the machine.

        """
        self.tunecorr.correct_parameters(
            model=self.models[mach], goal_parameters=self.goal_tunes,
            jacobian_matrix=self.tunemat)

    def _calc_coupling(self, mach):
        """Calc minimum tune separation.

        Args:
            mach (int): Index of the machine.

        Returns:
            float: minimum tune separation [no unit]

        """
        ed_tang, *_ = _pyaccel.optics.calc_edwards_teng(self.models[mach])
        min_tunesep, ratio =\
            _pyaccel.optics.estimate_coupling_parameters(ed_tang)

        return min_tunesep

    def _config_coupling_corr(self, jac=None):
        """Config CouplingCorr object.

        This is an object of the class
            apsuite.optics_analysis.coupling_correction.CouplingCorr.

        Args:
            jac (2D numpy array, optional): Loaded jacobian. Defaults to None.

        Returns:
            2D numpy array: Coupling response matrix.

        """
        idcs = list()
        qs_fam = self.famdata['QS']
        for idx, sub in zip(qs_fam['index'], qs_fam['subsection']):
            if 'C2' not in sub:
                idcs.append(idx)
        self.coup_corr = CouplingCorr(self.nominal_model, 'SI', skew_list=idcs)
        if jac is None:
            self.coupmat = self.coup_corr.calc_jacobian_matrix(
                model=self.nominal_model, weight_dispy=1e5)
        self.coupmat = jac
        return jac

    def _correct_coupling(self, mach):
        """Correct coupling.

        Args:
            mach (int): Index of the machine.

        """
        self.coup_corr.model = self.models[mach]
        self.coup_corr.coupling_correction(
            jacobian_matrix=self.coupmat, nr_max=10, nsv=80, tol=1e-8,
            weight_dispy=1e5)

    def _config_optics_corr(self, jac=None):
        """Config OpticsCorr object.

        This is an object of the class
            apsuite.optics_analysis.optics_correction.OpticsCorr.

        Args:
            jac (2D numpy array, optional): Loaded jacobian. Defaults to None.

        Returns:
            2D numpy array: Optics response matrix.

        """
        self.opt_corr = OpticsCorr(self.nominal_model, 'SI')
        if jac is None:
            self.optmat = self.opt_corr.calc_jacobian_matrix()
        self.optmat = jac
        return jac

    def _correct_optics(self, mach):
        """Correct optics.

        Args:
            mach (int): Index of the machine.

        """
        self.opt_corr.model = self.models[mach]
        return self.opt_corr.optics_corr_loco(
            goal_model=self.nominal_model, nr_max=10, nsv=150,
            jacobian_matrix=self.optmat)

    def _do_all_opt_corrections(self, mach):
        """Do all optics corrections - beta, tunes and coupling.

        Args:
            mach (int): Index of the machine.

        Returns:
            1D numpy array, 1D numpy array, 1D numpy array: twiss, ed tangs
                and twiss parameters of the nominal machine

        """
        # Symmetrize optics
        print('Correcting optics...')
        res = self._correct_optics(mach) == 1
        print('Optics correction tolerance achieved: ', res)
        print()

        # Correct tunes
        print('Correcting tunes:')
        tunes = self.tunecorr.get_tunes(model=self.models[mach])
        print('Old tunes: {:.4f} {:.4f}'.format(tunes[0], tunes[1]))
        self._correct_tunes(mach)
        tunes = self.tunecorr.get_tunes(model=self.models[mach])
        print('New tunes: {:.4f} {:.4f}'.format(*tunes))
        print()

        if self.do_coupling_corr:
            # Correct coupling
            print('Correcting coupling:')
            mintune = self._calc_coupling(mach)
            print(f'Minimum tune separation before corr: {100*mintune:.3f} %')
            self._correct_coupling(mach)
            mintune = self._calc_coupling(mach)
            print(f'Minimum tune separation after corr: {100*mintune:.3f} %')
            print()

        ed_tang, *_ = _pyaccel.optics.calc_edwards_teng(self.models[mach])
        twiss, *_ = _pyaccel.optics.calc_twiss(self.models[mach])
        twiss0, *_ = _pyaccel.optics.calc_twiss(self.nominal_model)
        return twiss, ed_tang, twiss0

    def configure_corrections(self):
        """Configure all corrections - orbit and optics."""
        orbmat, optmat, tunemat, coupmat = None, None, None, None
        if self.load_jacobians:
            respmats = load_pickle('respmats')
            orbmat = respmats['orbmat']
            optmat = respmats['optmat']
            tunemat = respmats['tunemat']
            coupmat = respmats['coupmat']

        # Config orbit correction
        print('Configuring orbit correction...')
        orbmat = self._config_orb_corr(orbmat)

        # Config optics correction
        print('Configuring optics correction...')
        optmat = self._config_optics_corr(optmat)

        # Config tune correction
        print('Configuring tune correction...')
        tunemat = self._config_tune_corr(tunemat)

        # Config coupling correction
        print('Configuring coupling correction...')
        coupmat = self._config_coupling_corr(coupmat)

        if self.save_jacobians:
            respmats = dict()
            respmats['orbmat'] = orbmat
            respmats['optmat'] = optmat
            respmats['tunemat'] = tunemat
            respmats['coupmat'] = coupmat
            save_pickle(respmats, 'respmats', overwrite=True)

    def save_machines(self, sufix=None):
        """Save all random machines in a pickle.

        Args:
            sufix (string, optional): sufix will be added in the filename.
                Defaults to None.

        """
        filename = str(self.nr_mach) + '_machines_seed_' + str(self.seed)
        if self.ramp_with_ids:
            filename += '_' + self.ids[0].fam_name
        if sufix is not None:
            filename += sufix
        save_pickle(self.machines_data, filename, overwrite=True)

    def load_machines(self):
        """Load random machines.

        Returns:
            Dictionary: Contains all random machines and its data.

        """
        filename = str(self.nr_mach) + '_machines_seed_' + str(self.seed)
        data = load_pickle(filename)
        print('loading ' + filename)
        return data

    def generate_machines(self, nr_steps=5):
        """Generate all random machines.

        Args:
            nr_steps (int, optional): Number of steps the ramp of errors and
                sextupoles will be done. Defaults to 5.

        Returns:
            Dictionary: Contains all random machines and its data.

        """
        # Get quadrupoles near BPMs indices
        self._get_bba_quad_idcs()

        # Create SI models
        self._create_models()

        data = dict()
        self.original_minsingval = _copy.copy(self.orbcorr_params.minsingval)
        for mach in range(self.nr_mach):
            print('Machine ', mach)
            mod = self.models[mach]

            # Save sextupoles values and set then to zero
            sx_idx = self.famdata['SN']['index']
            sx_stren = _pyaccel.lattice.get_attribute(mod, 'SL', sx_idx)
            _pyaccel.lattice.set_attribute(mod, 'SL', sx_idx, 0.0)

            step_data = dict()
            corr_sucess = False
            init_minsingval = self.original_minsingval
            while not corr_sucess:
                print('Initial singular value: {:.2f}'.format(init_minsingval))
                for step in range(nr_steps):
                    print(f'Errors Ramping Step {step+1:d}/{nr_steps:d}')
                    self._apply_errors(nr_steps, mach)

                    # Orbit set by BBA or set to zero
                    orb0 = _np.zeros(2*len(self.bba_quad_idcs))
                    if self.do_bba:
                        orb0 = self._simulate_bba(nr_steps, step+1, mach)

                    # Correct orbit
                    res = self._correct_orbit_iter(orb0, mach, init_minsingval)
                    corr_sucess = True
                    if res:
                        orbf, kicks_, corr_status, init_minsingval = res
                    else:
                        corr_sucess = False
                        break

                    step_dict = dict()
                    step_dict['orbcorr_status'] = corr_status
                    step_dict['ref_orb'] = orb0
                    step_dict['orbit'] = orbf
                    step_dict['corr_kicks'] = kicks_
                    step_data['step_' + str(step + 1)] = step_dict

                    _pyaccel.lattice.set_attribute(
                        mod, 'SL', sx_idx, (step + 1)*sx_stren/nr_steps)

                if corr_sucess:
                    # Perform one orbit correction after turning ON sextupoles
                    res = self._correct_orbit_iter(orb0, mach, init_minsingval)
                if res:
                    corr_sucess = True
                    orbf, kicks_, corr_status, init_minsingval = res
                else:
                    # self._restore_errors(step, nr_steps, mach)
                    ids = None
                    if self.ramp_with_ids:
                        ids = self.ids
<<<<<<< HEAD
                    else:
                        ids = None
                    self.models[mach] = _pymodels.si.create_accelerator(ids=ids)
                    self.models[mach].cavity_on = False
                    self.models[mach].radiation_on = 0
                    self.models[mach].vchamber_on = False
                    self.orbcorr.respm.model = self.models[mach]
                    _pyaccel.lattice.set_attribute(
                            self.models[mach], 'SL', index, zeros)
=======
                    mod = _pymodels.si.create_accelerator(ids=ids)
                    mod.cavity_on = False
                    mod.radiation_on = 0
                    mod.vchamber_on = False
                    self.orbcorr.respm.model = mod
                    self.orbcorr.set_kicks(original_kicks)
                    _pyaccel.lattice.set_attribute(mod, 'SL', sx_idx, 0.0)
                    self.models[mach] = mod
>>>>>>> 0d8e169d
                    init_minsingval += 0.05
                    corr_sucess = False

            # Save last orbit corr data
            step_dict = dict()
            step_dict['orbcorr_status'] = corr_status
            step_dict['ref_orb'] = orb0
            step_dict['orbit'] = orbf
            step_dict['corr_kicks'] = kicks_
            step_data['step_' + str(step + 2)] = step_dict

            # Do optics corrections:
            step_dict = step_data['step_' + str(step + 2)]
            if self.do_opt_corr:
                twiss, edtang, twiss0 = self._do_all_opt_corrections(mach)

            # Apply multipoles errors
            self._apply_multipoles_errors(1, mach)
            if self.corr_multipoles:
                twiss, edtang, twiss0 = self._do_all_opt_corrections(mach)

            dbetax = (twiss.betax - twiss0.betax)/twiss0.betax
            dbetay = (twiss.betay - twiss0.betay)/twiss0.betay
            step_dict['orbcorr_status'] = corr_status
            step_dict['ref_orb'] = orb0
            step_dict['orbit'] = orbf
            step_dict['corr_kicks'] = kicks_
            step_dict['twiss'] = twiss
            step_dict['edtang'] = edtang
            step_dict['betabeatingx'] = dbetax
            step_dict['betabeatingy'] = dbetay
            step_data['step_final'] = step_dict

            model_dict = dict()
            model_dict['model'] = self.models[mach]
            model_dict['data'] = step_data
            data['orbcorr_params'] = self.orbcorr_params
            data[mach] = model_dict
            self.machines_data = data
            self.save_machines()
        return data

    def insert_kickmap(self, model):
        """Insert a kickmap into the model

        Args:
            model (pymodels object): Lattice

        Returns:
            pymodels object: Lattice with kickmap

        """
        kickmaps = _pymodels.si.lattice.create_id_kickmaps_dict(
            self.ids, energy=3e9)
        twiss, *_ = _pyaccel.optics.calc_twiss(model, indices='closed')
        print('Model without ID:')
        print('length : {:.4f} m'.format(model.length))
        print('tunex  : {:.6f}'.format(twiss.mux[-1]/2/_np.pi))
        print('tuney  : {:.6f}'.format(twiss.muy[-1]/2/_np.pi))
        print()

        for id_ in self.ids:
            idcs = _np.array(self.famdata[id_.fam_name]['index']).ravel()
            for i, idc in enumerate(idcs):
                model[idc] = kickmaps[id_.subsec][i]

        twiss, *_ = _pyaccel.optics.calc_twiss(model, indices='closed')
        print('Model with ID:')
        print('length : {:.4f} m'.format(model.length))
        print('tunex  : {:.6f}'.format(twiss.mux[-1]/2/_np.pi))
        print('tuney  : {:.6f}'.format(twiss.muy[-1]/2/_np.pi))
        print()
        return model

    def corr_ids(self, sufix=None):
        """Do all corrections after the ID insertion.

        Args:
            sufix (string, optional): sufix will be added in the filename.
                Defaults to None.

        """
        data_mach = self.load_machines()
        self.orbcorr_params = data_mach['orbcorr_params']
        # insert ID in each machine
        models = list()
        for mach in range(self.nr_mach):
            model_ = data_mach[mach]['model']
            model = self.insert_kickmap(model_)
            models.append(model)
        self.models = models

        data = dict()
        for mach in range(self.nr_mach):
            step_data = dict()
            # get ref_orb
            ref_orb = data_mach[mach]['data']['step_final']['ref_orb']
            # correct orbit
            orbf_, kicks_ = self._correct_orbit_once(ref_orb, mach=mach)
            # do all optics corretions
            for i in range(1):
                twiss, edtang, twiss0 = self._do_all_opt_corrections(
                    mach)

            dbetax = (twiss.betax - twiss0.betax)/twiss0.betax
            dbetay = (twiss.betay - twiss0.betay)/twiss0.betay
            step_dict = dict()
            step_dict['twiss'] = twiss
            step_dict['edtang'] = edtang
            step_dict['betabeatingx'] = dbetax
            step_dict['betabeatingy'] = dbetay
            step_dict['ref_orb'] = ref_orb
            step_dict['orbit'] = orbf_
            step_dict['corr_kicks'] = kicks_
            step_data['step_final'] = step_dict

            model_dict = dict()
            model_dict['model'] = self.models[mach]
            model_dict['data'] = step_data
            data[mach] = model_dict
        self.machines_data = data
        sufix_ = '_' + self.ids[0].fam_name + '_symm'
        sufix = sufix_ + sufix
        self.save_machines(sufix=sufix)<|MERGE_RESOLUTION|>--- conflicted
+++ resolved
@@ -844,17 +844,6 @@
                     ids = None
                     if self.ramp_with_ids:
                         ids = self.ids
-<<<<<<< HEAD
-                    else:
-                        ids = None
-                    self.models[mach] = _pymodels.si.create_accelerator(ids=ids)
-                    self.models[mach].cavity_on = False
-                    self.models[mach].radiation_on = 0
-                    self.models[mach].vchamber_on = False
-                    self.orbcorr.respm.model = self.models[mach]
-                    _pyaccel.lattice.set_attribute(
-                            self.models[mach], 'SL', index, zeros)
-=======
                     mod = _pymodels.si.create_accelerator(ids=ids)
                     mod.cavity_on = False
                     mod.radiation_on = 0
@@ -863,7 +852,6 @@
                     self.orbcorr.set_kicks(original_kicks)
                     _pyaccel.lattice.set_attribute(mod, 'SL', sx_idx, 0.0)
                     self.models[mach] = mod
->>>>>>> 0d8e169d
                     init_minsingval += 0.05
                     corr_sucess = False
 
