--- conflicted
+++ resolved
@@ -51,22 +51,13 @@
         self.use_dispersion = None
         self.use_offdiagonal = None
         self.use_diagonal = None
-<<<<<<< HEAD
-=======
         self.use_dip_families = None
         self.use_quad_families = None
         self.use_sext_families = None
->>>>>>> fe996f0e
         self.dipoles_to_fit = None
         self.quadrupoles_to_fit = None
         self.skew_quadrupoles_to_fit = None
         self.sextupoles_to_fit = None
-<<<<<<< HEAD
-        self.use_quad_families = None
-        self.use_sext_families = None
-        self.use_dip_families = None
-=======
->>>>>>> fe996f0e
         self.svd_sel = None
         self.svd_thre = None
         self.fit_quadrupoles = None
