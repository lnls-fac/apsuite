#!/usr/bin/env python-sirius

from attr import attributes
import numpy as _np
import matplotlib.pyplot as _plt
import pyaccel as _pyaccel
from pymodels import si as _si

_plt.rcParams.update({'font.size': 16})


class CollisionSimul:
    """."""

    MAX_KICK = -8e-3  # [rad]

    def __init__(self, plane, refine_max_len=0.01):
        """Create model with pulsed dipolar kick as first element."""
        self._plane = plane
        self._pinger_ind = None
        self._refine_max_len = refine_max_len
        self._kick = None
        self._bunchnr = None

        # create model
        self._model = self._create_model(
            cavity_on=True, radiation_on=True,
            vchamber_on=True, ids_vchamber=True)

        # init nominal equilibrium parameters
        self._emit0 = 0.25e-9  # [nm.rad]
        self._coup = 2 / 100
        self._emitx = self._emit0 * 1 / (1 + self._coup)  # [nm.rad]
        self._emity = self._emit0 * self._coup / (1 + self._coup)  # [nm.rad]
        self._sigmae = 0.084 / 100
        self._sigmas = 2.5 / 1000  # [m]

        # init lattice attributes
        self._twiss = None
        self._spos = None
        self._hmax = None
        self._hmin = None
        self._vmax = None
        self._vmin = None
        self._spos = None

        # bunch and traj attributes
        self._bunch = None
        self._traj = None
        self._lostparticles = None
        self._collision_distro = None

        # add delta22 vchamber
        self._delta22_vchamber_side, \
        self._delta22_vchamber_len, \
        self._delta22_idx = self._add_delta22_vchamber()

        self._update_model()

    @property
    def plane(self):
        """."""
        return self._plane

    @property
    def spos(self):
        """."""
        return self._twiss.spos

    @property
    def hmax(self):
        """."""
        return self._hmax

    @property
    def hmin(self):
        """."""
        return self._hmin

    @property
    def vmax(self):
        """."""
        return self._vmax

    @property
    def vmin(self):
        """."""
        return self._vmin

    @property
    def bunch(self):
        """."""
        return self._bunch

    @property
    def bunchnr(self):
        """."""
        return self._bunchnr

    @property
    def traj(self):
        """."""
        return self._traj

    @property
    def lostparticles(self):
        """."""
        return self._lostparticles

    @property
    def nr_particles(self):
        """."""
        if self._bunch is not None:
            return self._bunch.shape[1]
        return None

    @property
    def pinger_ind(self):
        """."""
        return self._pinger_ind

    @property
    def model(self):
        """."""
        return self._model

    @property
    def kick(self):
        """."""
        return self._kick
<<<<<<< HEAD

    def create_bunch(self, nr_particles, fixed_point=True):
=======
 
    def create_bunch(self, nr_particles, fixed_point=False):
>>>>>>> 843d1221
        """."""
        bunch = _np.array([])
        if nr_particles > 1:
            bunch = _pyaccel.tracking.generate_bunch(
                n_part=nr_particles - 1,
                emit1=self._emitx, emit2=self._emity,
                sigmae=self._sigmae, sigmas=self._sigmas,
                optics=self._twiss[0],
                cutoff=10)
        if fixed_point:
            fixed_point_at_pinger = _pyaccel.tracking.find_orbit(
                accelerator=self.model, indices=self.pinger_ind)
            origin = fixed_point_at_pinger[:, [0]]
        else:
            origin = _np.zeros((6, 1))

        # self._bunch = _np.hstack((origin, bunch))
        self._bunch = bunch + origin

    def run_tracking(self, bunchnr=None, nrturns=1):
        """."""
        if self.bunch is None:
            raise Exception('Uninitialized bunch!')

        if bunchnr is not None:
            bunch_spacing = 2e-9
            pulse_duration = 1.5e-6
            time = bunchnr * bunch_spacing
            kick = CollisionSimul.MAX_KICK * _np.cos((_np.pi/2)*time/pulse_duration)

        # set pinger kick
        self._bunchnr = bunchnr
        self._kick = kick
        pinger_ind = self._pinger_ind
        lens = _np.sum(_pyaccel.lattice.get_attribute(self._model, 'length', pinger_ind))
        for idx in pinger_ind:
            elem = self._model[idx]
            if self._plane == 'x':
                elem.hkick_polynom = (elem.length/lens) * kick
            else:
                elem.vkick_polynom = (elem.length/lens) * kick

        # do tracking nturns
        rin = self.bunch.copy()
        rout = _np.zeros((nrturns, 6, rin.shape[1], len(self._model)))
        for nidx in range(nrturns):
            # NOTE: check if parallel runs ok
            rout_, lostflag, lostelem, lostplane = \
                _pyaccel.tracking.line_pass(
                    self._model, rin, indices='closed', parallel=False)
            rin = rout_[:, :, -1]
            rout[nidx, :, :, :] = rout_[:, :, :-1]
            _ = lostflag, lostelem, lostplane
        self._traj = rout

    def check_collisions(self):
        """."""
        if self.traj is None:
            raise Exception('Particles not tracked!!')
        nrturns, nrcoors, nrparticles, nrelems = self.traj.shape
        _ = nrcoors, nrelems
        lostparticles = dict()
        for nturn in range(nrturns):
            lostparticles[nturn] = dict()
            ptraj = self._traj[nturn]
            # NOTE: generalize to include verticla case
            ptrajx = _np.isnan(ptraj[0])
            for part in range(nrparticles):
                elemidx = _np.where(ptrajx[part])[0][0]
                prx = ptraj[0, part, elemidx-1]  # posx
                ppx = ptraj[1, part, elemidx-1]  # angx
                if ppx > 0:
                    # loss at upper vchamber
                    dpos = (self.hmax[elemidx] - prx)/ppx
                else:
                    # loss at lower vchamber
                    dpos = (self.hmin[elemidx] - prx)/ppx
                lpos = self.spos[elemidx-1] + dpos  # extrapolated spos at loss
                if elemidx not in lostparticles[nturn]:
                    lostparticles[nturn][elemidx] = [(part, lpos), ]
                else:
                    lostparticles[nturn][elemidx].append((part, lpos))
        self._lostparticles = lostparticles

        # for nturn in lostparticles:
        #     for elem in lostparticles[nturn]:
        #         part, lpos = zip(*lostparticles[nturn][elem])
        #         stg = ''
        #         stg += f'nturn:{nturn:02d} elem:{elem:04d} '
        #         stg += f'nrpart:{len(part):04d} '
        #         stg += f'lpos_avg:{_np.mean(lpos):} lpos_std:{_np.std(lpos)}'
        #         print(stg)

        self._group_adjacent_loss_points()

    def calc_collision_distro(self):
        """."""
        self._collision_distro = dict()
        for nturn in self._lostparticles:
            traj = self.traj[nturn]
            for elem in self._lostparticles[nturn]:
                data = self._lostparticles[nturn][elem]
                part, lpos = zip(*data)
                lpos_avg, lpos_std = _np.mean(lpos), _np.std(lpos)
                stg = ''
                # stg += f'nturn:{nturn:02d} elem:{elem:04d} '
                # stg += f'nrpart:{len(part):04d} '
                # stg += f'lpos_avg:{lpos_avg:.5f} lpos_std:{lpos_std:.5f}'
                # print(stg)
                datarx = traj[0, part, elem-1]
                datapx = traj[1, part, elem-1]
                datary = traj[2, part, elem-1]
                datapy = traj[3, part, elem-1]
                _, rx_std = _np.mean(datarx), _np.std(datarx)
                _, ry_std = _np.mean(datary), _np.std(datary)
                px_avg, px_std = _np.mean(datapx), _np.std(datapx)
                py_avg, py_std = _np.mean(datapy), _np.std(datapy)
                stg = ''
                stg += f'nturn  : {nturn:02d}\n'
                stg += f'elem   : {elem-1:04d}\n'
                stg += f'dist   : {100*(lpos_avg - self.spos[elem-1]):.2f} cm\n'
                stg += f'nrpart : {len(part):04d}/{traj.shape[1]:04d}\n'
                stg += f'lpos   : ({lpos_avg:.4f} +/- {lpos_std:.4f}) m\n'
                stg += f'sigmax : {1e6*rx_std:.1f} um\n'
                stg += f'anglex : ({1e3*px_avg:.2f} +/- {1e3*px_std:.2f}) mrad\n'
                stg += f'sigmay : {1e6*ry_std:.1f} um\n'
                stg += f'angley : ({1e6*py_avg:.2f} +/- {1e6*py_std:.2f}) urad\n'
                print(stg)
                # NOTE: this will overwrite previous elem data
                self._collision_distro[nturn] = dict(
                    elem=elem-1,
                    dist=(lpos_avg - self.spos[elem-1]),
                    nrpart=len(part),
                    lpos_avg=lpos_avg,
                    lpos_std=lpos_std,
                    sigmax=rx_std,
                    sigmay=ry_std,
                    anglex_avg=px_avg,
                    anglex_std=px_std,
                    angley_avg=py_avg,
                    angley_std=py_std,
                )

    def print_lost_particles(self):
        """."""
        if self.traj is None:
            raise Exception('Particles not tracked!!')
        traj = self.traj
        nrparticles = traj.shape[2]
        stg = ''
        stg = f'# simulation of bunch #{self.bunchnr:03d}\n'
        stg += f'# kickx: {1e3*self.kick:.3f} mrad\n'
        stg += f'# nr.particles: {nrparticles:04d}\n'
        stg += f'#\n'
        stg += f'# particle_idx turn_idx elem_idx posz[m] energy[GeV] rx[mm] px[mrad] ry[mm] py[mrad]\n'
        for part in range(nrparticles):
            ptraj = self.traj[:, :, part, :]
            for nturn in range(ptraj.shape[0]):
                # print(part, nturn)
                isnan_rx = _np.isnan(ptraj[nturn, 0])
                isnan_px = _np.isnan(ptraj[nturn, 1])
                isnan_ry = _np.isnan(ptraj[nturn, 2])
                isnan_py = _np.isnan(ptraj[nturn, 3])
                allinds = set()
                allinds.update(_np.where(isnan_rx)[0])
                allinds.update(_np.where(isnan_px)[0])
                allinds.update(_np.where(isnan_ry)[0])
                allinds.update(_np.where(isnan_py)[0])
                if allinds:
                    elemidx = min(allinds) - 1  # index of elem prev to loss
                    pcoord = ptraj[nturn, :, elemidx]
                    rx_, px_ = pcoord[0], pcoord[1]
                    ry_, py_ = pcoord[2], pcoord[3]
                    de_ = pcoord[4]
                    hmin, hmax = self.hmin, self.hmax
                    vmin, vmax = self.vmin, self.vmax
                    limx = hmax[elemidx] if px_ > 0 else hmin[elemidx]
                    limy = vmax[elemidx] if py_ > 0 else vmin[elemidx]
                    dposx = (limx - rx_)/px_ if px_ != 0 else float('inf')
                    dposy = (limy - ry_)/py_ if py_ != 0 else float('inf')
                    dpos = min(dposx, dposy)
                    rx_ += dpos * px_
                    ry_ += dpos * py_
                    stg += '\n'
                    stg += f'{part+1:04d} '
                    stg += f'{nturn+1:04d} '
                    stg += f'{elemidx+1:04d} '
                    stg += f' {(self.spos[elemidx] + dpos):010.6f} '
                    stg += f' {(self._model.energy * (1 + de_))/1e9:.6f} '
                    stg += f' {1e3*rx_:+05.1f} '
                    stg += f' {1e3*px_:+08.3f} '
                    stg += f' {1e3*ry_:+05.1f} '
                    stg += f' {1e3*py_:+08.3f} '
                    break
        print(stg)

    def plot_bunch(self):
        """."""
        bunch = self._bunch
        _plt.plot(1e6*bunch[0, :], 1e6*bunch[1, :], 'o')
        _plt.show()

    def plot_traj(self, nturn):
        """."""
        if self._lostparticles is None:
            self.check_collisions()
        if self._collision_distro is None:
            self.calc_collision_distro()

        coord = 0
        spos = self.spos
        traj = self.traj[nturn]

        if nturn in self.lostparticles:
            lost_elemidx = max(self.lostparticles[nturn].keys())
        else:
            lost_elemidx = len(self._model)

        fig, axs = _plt.subplots(1, 1, figsize=(10, 5))
        axs.plot(
            spos, 1e3 * traj[coord, :, :].T, '-', lw=1, alpha=0.1,
            color='tab:blue')
        axs.plot(spos, 1e3 * self.hmax, color='k', ls='--')
        axs.plot(spos, 1e3 * self.hmin, color='k', ls='--')
        _pyaccel.graphics.draw_lattice(
            self._model, gca=axs, height=3, offset=0)
        axs.set_ylim([-18, 18])
        axs.set_xlim([0, spos[lost_elemidx]*1.5])

        stat = self._collision_distro[nturn]
        stg = ''
        stg += f'Bunch Nr.: {self.bunchnr}, '
        stg += f'DipKick = {1e3*self.kick:.3f} mrad, '
        stg += rf'Lost {stat["nrpart"]}/{self.nr_particles} at s = {stat["lpos_avg"]:.4f} m $\pm$ {1e3*stat["lpos_std"]:.2f} mm'
        stg += '\n'
        stg += f'At {1e2*stat["dist"]:.2f} cm from vchamber: '    
        stg += r'$\sigma_x$ = '
        stg += f'{1e6*stat["sigmax"]:.1f} um, '
        stg += r'$\sigma_y$ = '
        stg += f'{1e6*stat["sigmay"]:.1f} um\n'
        stg += rf'angX = ({1e3*stat["anglex_avg"]:.3f} $\pm$ {1e3*stat["anglex_std"]:.3f}) mrad, '
        stg += rf'angY = ({1e6*stat["angley_avg"]:.2f} $\pm$ {1e6*stat["angley_std"]:.2f}) urad '
        axs.set_title(stg, fontsize=12)
        axs.set_xlabel('s [m]')
        axs.set_ylabel('x [mm]')
        _plt.tight_layout()
        _plt.savefig(f'beam_collision_kickx_bunch_{self.bunchnr:03d}.png', dpi=300)
        _plt.show()

    def _create_model(self,
                      cavity_on, radiation_on,
                      vchamber_on, ids_vchamber):
        """."""
        # create model
        model = _si.create_accelerator(ids_vchamber=ids_vchamber)
        model.cavity_on = cavity_on
        model.radiation_on = radiation_on
        model.vchamber_on = vchamber_on

        # refine lattice
        model = _pyaccel.lattice.refine_lattice(
            model, max_length=self._refine_max_len)

        # shift model according to selected plane
        famname = 'InjDpKckr' if self._plane == 'x' else 'PingV'
        pinger_ind = _pyaccel.lattice.find_indices(model, 'fam_name', famname)
        model = _pyaccel.lattice.shift(model, start=pinger_ind[0])
        self._pinger_ind = _pyaccel.lattice.find_indices(model, 'fam_name', famname)

        return model

    def _add_delta22_vchamber(self):
        self._update_model()
        # NOTE: add vcahmber delta22 for any straight?
        # add delta22 vchamber at 16SB
        chamb_side = 6.5e-3 / _np.sqrt(2)  # [m]
        chamb_len = 2.6
        chamb_sb_idx = 7

        sscenter = self._mib[chamb_sb_idx]
        spos = self.spos
        self._model = _pyaccel.lattice.insert_marker_at_position(
            self._model, 'end_delta22', spos[sscenter] + chamb_len / 2)
        self._model = _pyaccel.lattice.insert_marker_at_position(
            self._model, 'end_delta22', spos[sscenter] - chamb_len / 2)
        self._update_model()
        dlt22 = _pyaccel.lattice.find_indices(
            self._model, 'fam_name', 'end_delta22')
        idcs = _np.arange(dlt22[0], dlt22[1])
        for idx in idcs:
            elem = self._model[idx]
            elem.hmin, elem.hmax, elem.vmin, elem.vmax = \
                [-chamb_side, chamb_side, -chamb_side, chamb_side]

        return chamb_side, chamb_len, dlt22

    def _update_model(self):
        model = self._model
        self._hmax = _pyaccel.lattice.get_attribute(model, 'hmax')
        self._hmin = _pyaccel.lattice.get_attribute(model, 'hmin')
        self._vmax = _pyaccel.lattice.get_attribute(model, 'vmax')
        self._vmin = _pyaccel.lattice.get_attribute(model, 'vmin')
        self._mib = _pyaccel.lattice.find_indices(model, 'fam_name', 'mib')
        self._twiss, _ = _pyaccel.optics.calc_twiss(model)

    def _group_adjacent_loss_points(self):
        for nturn in self._lostparticles:
            lostp = self._lostparticles[nturn]
            elemind = _np.array(sorted(lostp.keys()))
            groups = []
            for elem in elemind:
                # print(elem, groups)
                found = False
                for gelem in groups:
                    if min(abs(_np.array(gelem) - elem)) == 1:
                        gelem.append(elem)
                        gelem = list(set(gelem))
                        found = True
                if not found:
                    groups.append([elem])
            # print(groups)
            data = dict()
            for gelem in groups:
                firstelem = min(gelem)
                data[firstelem] = []
                for ele in gelem:
                    data[firstelem].extend(self._lostparticles[nturn][ele])
            self._lostparticles[nturn] = data


def run():
    """."""
    csimul = CollisionSimul('x', refine_max_len=0.01)
    csimul.create_bunch(nr_particles=500, fixed_point=False)
    csimul.run_tracking(bunchnr=0, nrturns=1)
    csimul.print_lost_particles()
    # csimul.check_collisions()
    # print(csimul.lostparticles)
    # csimul.plot_traj(nturn=0)


def plot_initial_train():
    """."""
    data = {
        '0': [1.6998, 8.03],
        '10': [1.7004, 8.61],
        '30': [1.7034, 8.62],
        '50': [1.7074, 8.35],
        '70': [1.7171, 8.52],
        '90': [1.7271, 8.68],
        '100': [1.7333, 8.92],
        '120': [1.7488, 8.28],
        '150': [1.7768, 8.25],
        '200': [1.8373, 7.88],
        '250': [1.9171, 7.89],
        '300': [2.0257, 9.48],
    }

    for label, gaussm in data.items():
        _plt.vlines(int(label), gaussm[0] - gaussm[1]/1000, gaussm[0] + gaussm[1]/1000)
        _plt.plot([int(label)], [gaussm[0]], 'o', color='C0')
    _plt.xlabel('Bunch Number')
    _plt.ylabel('Impact Position [m]')
    _plt.grid()
    stg = 'Impact Position of Kicked Bunches on Vacuum Chamber\n'
    stg += '(vertical bars represent 1-sigma beam distribution)' 
    _plt.title(stg)
    _plt.show()



    s = _np.linspace(1.6998-10/1000, 2.0257+10/1000, 100)
    for label, gaussm in data.items():
        avg, std = gaussm
        std /= 1000
        gauss = _np.exp(-0.5*(s-avg)**2/std)
        _plt.plot(s, gauss, label='bunch ' + label)
    _plt.xlabel('Impact position [m]')
    _plt.ylabel('Particle density [a.u.]')
    _plt.legend()
    _plt.title('Impact Position of Kicked Bunches on Vacuum Chamber')
    _plt.show()


if __name__ == "__main__":
    run()
    # plot_initial_train()<|MERGE_RESOLUTION|>--- conflicted
+++ resolved
@@ -128,13 +128,8 @@
     def kick(self):
         """."""
         return self._kick
-<<<<<<< HEAD
-
-    def create_bunch(self, nr_particles, fixed_point=True):
-=======
- 
+
     def create_bunch(self, nr_particles, fixed_point=False):
->>>>>>> 843d1221
         """."""
         bunch = _np.array([])
         if nr_particles > 1:
