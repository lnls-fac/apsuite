"""."""
import os as _os

with open(_os.path.join(__path__[0], 'VERSION'), 'r') as _f:
    __version__ = _f.read().strip()

__all__ = (
    'commisslib', 'loco', 'optics_analysis', 'optimization',
<<<<<<< HEAD
    'trackcpp_utils')

import os as _os

with open(_os.path.join(__path__[0], 'VERSION'), 'r') as _f:
    __version__ = _f.read().strip()
=======
    'trackcpp_utils')
>>>>>>> 938e4514
<|MERGE_RESOLUTION|>--- conflicted
+++ resolved
@@ -6,13 +6,4 @@
 
 __all__ = (
     'commisslib', 'loco', 'optics_analysis', 'optimization',
-<<<<<<< HEAD
-    'trackcpp_utils')
-
-import os as _os
-
-with open(_os.path.join(__path__[0], 'VERSION'), 'r') as _f:
-    __version__ = _f.read().strip()
-=======
-    'trackcpp_utils')
->>>>>>> 938e4514
+    'trackcpp_utils')