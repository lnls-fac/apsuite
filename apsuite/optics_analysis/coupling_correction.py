"""."""

from copy import deepcopy as _dcopy
from mathphys.functions import get_namedtuple as _get_namedtuple
import numpy as _np
import multiprocessing as _mp

import pyaccel

from ..orbcorr import OrbRespmat


class CouplingCorr():
    """."""

    CORR_STATUS = _get_namedtuple('CorrStatus', ['Fail', 'Sucess'])
    CORR_METHODS = _get_namedtuple('CorrMethods', ['Orbrespm'])

    def __init__(self, model, acc, dim='4d',
                 skew_list=None, correction_method=None):
        """."""
        self.model = model
        self.acc = acc
        self.dim = dim
        self._corr_method = None
        self.respm = OrbRespmat(model=self.model, acc=self.acc, dim=self.dim)
        self.bpm_idx = self.respm.fam_data['BPM']['index']
        if skew_list is None:
            self.skew_idx = self.respm.fam_data['QS']['index']
        else:
            self.skew_idx = skew_list
        self.corr_method = correction_method or \
            CouplingCorr.CORR_METHODS.Orbrespm
        self._freq = None
        self._alpha = None

    @property
    def corr_method(self):
        """."""
        return self._corr_method

    @corr_method.setter
    def corr_method(self, value):
        if value is None:
            return
        if isinstance(value, str):
            self._corr_method = int(
                value not in CouplingCorr.CORR_METHODS._fields[0])
        elif int(value) in CouplingCorr.CORR_METHODS:
            self._corr_method = int(value)

    @property
    def corr_method_str(self):
        """."""
        return CouplingCorr.CORR_METHODS._fields[self._corr_method]

    @property
    def _nbpm(self):
        return len(self.bpm_idx)

    @property
    def _nch(self):
        return len(self.respm.fam_data['CH']['index'])

    @property
    def _ncv(self):
        return len(self.respm.fam_data['CV']['index'])

    @property
    def _nskew(self):
        return len(self.skew_idx)

    @staticmethod
    def _calc_jacobian_matrix_idx(indices, *args):
        """."""
        coup_matrix = []
        delta = 1e-6
        model, *_ = args
        res0 = CouplingCorr._get_coupling_residue(*args)
        for nmag in indices:
            dlt = delta/len(nmag)
            for seg in nmag:
                model[seg].KsL += dlt
<<<<<<< HEAD
                resd = CouplingCorr._get_coupling_residue(*args)
                elem = (resd-res0)/dlt
                model[seg].KsL -= dlt
=======
            resd = CouplingCorr._get_coupling_residue(*args)
            elem = (resd - res0)/delta
>>>>>>> a0436883
            coup_matrix.append(elem)
            for seg in nmag:
                model[seg].KsL -= dlt
        return _np.array(coup_matrix).T

    def calc_jacobian_matrix(self, model=None, weight_dispy=1):
        """Coupling correction response matrix.

        Calculates the variation of off-diagonal elements of orbit response
        matrix and vertical dispersion wrt variations of KsL.
        """
        if model is None:
            model = self.model
        if None in {self._freq, self._alpha}:
            self._freq = model[self.respm.rf_idx[0]].frequency
            self._alpha = pyaccel.optics.get_mcf(model)
        coup_matrix = CouplingCorr._parallel_base(
            self.skew_idx, model, self.respm, self._freq, self._alpha,
            self._nbpm, self._nch, weight_dispy)
        return coup_matrix

    @staticmethod
    def _get_coupling_residue(*args):
        model, obj_respm, freq, alpha, nbpm, nch, weight_dispy = args
        obj_respm.model = model
        orbmat = obj_respm.get_respm()
        mxy = orbmat[:nbpm, nch:-1].ravel()
        myx = orbmat[nbpm:, :nch].ravel()
        dispy = orbmat[nbpm:, -1]*weight_dispy
        dispy *= -freq*alpha
        res = _np.r_[mxy, myx, dispy]
        return res

    @staticmethod
    def _parallel_base(*args):
        idcs, model, obj_respm, freq, alpha, nbpm, nch, weight_dispy = args
        slcs = CouplingCorr._get_slices_multiprocessing(len(idcs))
        with _mp.Pool(processes=len(slcs)) as pool:
            res = []
            for slc in slcs:
                res.append(pool.apply_async(
                    CouplingCorr._calc_jacobian_matrix_idx,
                    (idcs[slc], model, obj_respm, freq,
                        alpha, nbpm, nch, weight_dispy)))
            mat = [re.get() for re in res]
        mat = _np.concatenate(mat, axis=1)
        return mat

    @staticmethod
    def _get_slices_multiprocessing(npart):
        nrproc = _mp.cpu_count() - 3
        nrproc = max(nrproc, 1)
        nrproc = min(nrproc, npart)

        np_proc = (npart // nrproc)*_np.ones(nrproc, dtype=int)
        np_proc[:(npart % nrproc)] += 1
        parts_proc = _np.r_[0, _np.cumsum(np_proc)]
        return [slice(parts_proc[i], parts_proc[i+1]) for i in range(nrproc)]

    def get_ksl(self, model=None, skewidx=None):
        """Return skew quadrupoles strengths."""
        if model is None:
            model = self.model
        if skewidx is None:
            skewidx = self.skew_idx
        ksl_mag = []
        for mag in skewidx:
            ksl_seg = []
            for seg in mag:
                ksl_seg.append(model[seg].KsL)
            ksl_mag.append(sum(ksl_seg))
        return _np.array(ksl_mag)

    def _set_delta_ksl(self, model=None, skewidx=None, delta_ksl=None):
        """Set skew quadrupoles strengths in the model."""
        if model is None:
            model = self.model
        if skewidx is None:
            skewidx = self.skew_idx
        if delta_ksl is None:
            raise Exception('Missing Delta KsL values')
        for idx_mag, mag in enumerate(skewidx):
            delta = delta_ksl[idx_mag]/len(mag)
            for seg in mag:
                model[seg].KsL += delta

    @staticmethod
    def get_figm(res):
        """Calculate figure of merit from residue vector."""
        return _np.sqrt(_np.sum(res*res)/res.size)

    def coupling_corr_orbrespm_dispy(self,
                                     model=None,
                                     jacobian_matrix=None,
                                     nsv=None, nr_max=10, tol=1e-6,
                                     res0=None, weight_dispy=1):
        """Coupling correction with orbrespm.

        Calculates the pseudo-inverse of coupling correction matrix via SVD
        and minimizes the residue vector [Mxy, Myx, weight*Etay].
        """
        self.model = model or self.model
        jac = jacobian_matrix
        jac = jac if jac is not None else self.calc_jacobian_matrix()
        umat, smat, vmat = _np.linalg.svd(jac, full_matrices=False)
        ismat = 1/smat
        ismat[_np.isnan(ismat)] = 0
        ismat[_np.isinf(ismat)] = 0
        if nsv is not None:
            ismat[nsv:] = 0
        ijmat = vmat.T @ _np.diag(ismat) @ umat.T
        if res0 is None:
            res = CouplingCorr._get_coupling_residue(
                model, self.respm, self._freq,
                self._alpha, self._nbpm, self._nch, weight_dispy)
        else:
            res = res0
        bestfigm = CouplingCorr.get_figm(res)
        if bestfigm < tol:
            return CouplingCorr.CORR_STATUS.Sucess

        for _ in range(nr_max):
            dksl = -ijmat @ res
            self._set_delta_ksl(model=model, delta_ksl=dksl)
            res = CouplingCorr._get_coupling_residue(
                model, self.respm, self._freq,
                self._alpha, self._nbpm, self._nch, weight_dispy)
            figm = CouplingCorr.get_figm(res)
            diff_figm = _np.abs(bestfigm - figm)
            if figm < bestfigm:
                bestfigm = figm
            if diff_figm < tol:
                break
        else:
            return CouplingCorr.CORR_STATUS.Fail
        return CouplingCorr.CORR_STATUS.Sucess

    def coupling_correction(self,
                            model=None,
                            jacobian_matrix=None,
                            nsv=None, nr_max=10, tol=1e-6,
                            res0=None, weight_dispy=1):
        """Coupling correction method selection.

        Methods available:
        - Minimization of off-diagonal elements of orbit response matrix and
        vertical dispersion.
        """
        if self.corr_method == CouplingCorr.CORR_METHODS.Orbrespm:
            model = model or self.model
            result = self.coupling_corr_orbrespm_dispy(
                model=model, jacobian_matrix=jacobian_matrix,
                nsv=nsv, nr_max=nr_max, tol=tol, res0=res0,
                weight_dispy=weight_dispy)
        else:
            raise Exception('Chosen method is not implemented!')
        return result<|MERGE_RESOLUTION|>--- conflicted
+++ resolved
@@ -81,14 +81,8 @@
             dlt = delta/len(nmag)
             for seg in nmag:
                 model[seg].KsL += dlt
-<<<<<<< HEAD
-                resd = CouplingCorr._get_coupling_residue(*args)
-                elem = (resd-res0)/dlt
-                model[seg].KsL -= dlt
-=======
             resd = CouplingCorr._get_coupling_residue(*args)
             elem = (resd - res0)/delta
->>>>>>> a0436883
             coup_matrix.append(elem)
             for seg in nmag:
                 model[seg].KsL -= dlt
