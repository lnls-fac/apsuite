"""."""

import numpy as np

import pyaccel
from pymodels import bo, si

from .base_correction import BaseCorr


class TuneCorr(BaseCorr):
    """."""

    __STRENGTH_TYPE = 'KL'
    SI_QF = ['QFA', 'QFB', 'QFP']
    SI_QD = ['QDA', 'QDB1', 'QDB2', 'QDP1', 'QDP2']
    BO_QF = ['QF']
    BO_QD = ['QD']

    def __init__(self, model, acc, qf_knobs=None, qd_knobs=None,
                 method=None, grouping=None):
        """."""
        super().__init__(
            model=model, acc=acc, method=method, grouping=grouping)
        if self.acc == 'BO':
            self.knobs.focusing = qf_knobs or TuneCorr.BO_QF
            self.knobs.defocusing = qd_knobs or TuneCorr.BO_QD
            self.fam = bo.get_family_data(model)
        elif self.acc == 'SI':
            self.knobs.focusing = qf_knobs or TuneCorr.SI_QF
            self.knobs.defocusing = qd_knobs or TuneCorr.SI_QD
            self.fam = si.get_family_data(model)
        else:
            raise TypeError('Accelerator not supported.')

    def __str__(self):
        """."""
        strg = '{0:25s}= {1:s}\n'.format(
            'focusing quadrupoles', str(self.knobs.focusing))
        strg += '{0:25s}= {1:s}\n'.format(
            'defocusing quadrupoles', str(self.knobs.defocusing))
        strg += '{0:25s}= {1:30s}\n'.format(
            'correction method', self.method_str)
        strg += '{0:25s}= {1:30s}\n'.format(
            'grouping', self.grouping_str)
        return strg

    def get_tunes(self, model=None):
        """."""
        if model is None:
            model = self.model

        return self._get_parameter(model)

    def get_kl(self, model):
        """."""
        return self._get_strength(model)

    def calc_jacobian_matrix(self, model=None):
        """."""
        if model is None:
            model = self.model

        tune_matrix = np.zeros((2, len(self.knobs.all)))
        nu0 = self.get_tunes(model)

        delta = 1e-6
        for idx, knb in enumerate(self.knobs.all):
            modcopy = model[:]
            for nmag in self.fam[knb]['index']:
                for seg in nmag:
                    modcopy[seg].KL += delta/len(nmag)
            nu = self.get_tunes(model=modcopy)
            tune_matrix[:, idx] = (nu-nu0)/delta
        return tune_matrix

    def _get_parameter(self, model=None):
        """."""
        if model is None:
            model = self.model
<<<<<<< HEAD
        twinom, *_ = pyaccel.optics.calc_twiss(
            accelerator=model, indices='open')
        nux = twinom.mux[-1]/2/np.pi
        nuy = twinom.muy[-1]/2/np.pi
        return np.array([nux, nuy])
=======
        if knobs is None:
            knobs = self.knobs.ALL
        kl = []
        for knb in knobs:
            kl_mag = []
            for mag in self.fam[knb]['index']:
                kl_seg = []
                for seg in mag:
                    kl_seg.append(model[seg].KL)
                kl_mag.append(sum(kl_seg))
            kl.append(np.mean(kl_mag))
        return np.array(kl)

    def correct_tunes(self,
                      nux, nuy,
                      model=None,
                      tune_matrix=None,
                      tol=1e-6,
                      nr_max=10,
                      nsv=None):
        """."""
        if model is None:
            model = self.model
        if self.method not in TuneCorr.METHODS:
            raise Exception('Invalid correction method!')

        if tune_matrix is None:
            tunemat = self.calc_tune_matrix(model)
        else:
            tunemat = _dcopy(tune_matrix)

        nominal_kl = self.get_kl(model)
        if self._method == TuneCorr.METHODS.Proportional:
            tunemat *= nominal_kl
        if self._grouping == TuneCorr.GROUPING.TwoKnobs:
            tunemat = self._group_2knobs_matrix(tunemat)

        U, S, V = np.linalg.svd(tunemat, full_matrices=False)
        iS = 1/S
        iS[np.isnan(iS)] = 0
        iS[np.isinf(iS)] = 0
        if nsv is not None:
            iS[nsv:] = 0
        iS = np.diag(iS)
        invmat = -1 * np.dot(np.dot(V.T, iS), U.T)
        nux_new, nuy_new = self.get_tunes(model)
        dtune = np.array([nux_new-nux, nuy_new-nuy])
        if np.sum(dtune*dtune) < tol:
            return TuneCorr.CORR_STATUS.Sucess

        for _ in range(nr_max):
            dkl = np.dot(invmat, dtune)
            self._add_deltakl(dkl, model=model)
            nux_new, nuy_new = self.get_tunes(model)
            dtune = np.array([nux_new-nux, nuy_new-nuy])
            if np.sum(dtune*dtune) < tol:
                break
        else:
            return TuneCorr.CORR_STATUS.Fail
        return TuneCorr.CORR_STATUS.Sucess

    def _add_deltakl(self, deltakl, model=None):
        """."""
        if model is None:
            model = self.model

        for idx_knb, knb in enumerate(self.knobs.ALL):
            if self._grouping == TuneCorr.GROUPING.TwoKnobs:
                if knb in self.knobs.QFs:
                    delta = deltakl[0]
                elif knb in self.knobs.QDs:
                    delta = deltakl[1]
            else:
                delta = deltakl[idx_knb]
            for mag in self.fam[knb]['index']:
                for seg in mag:
                    if self._method == TuneCorr.METHODS.Proportional:
                        model[seg].KL *= (1 + delta/len(mag))
                    else:
                        model[seg].KL += delta/len(mag)

    def _group_2knobs_matrix(self, tune_matrix=None):
        """."""
        if tune_matrix is None:
            tune_matrix = self.calc_tune_matrix(self.model)

        tune_2knobs_matrix = np.zeros((2, 2))
        nfocus = len(self.knobs.QFs)

        for nf, _ in enumerate(self.knobs.QFs):
            tune_2knobs_matrix[:, 0] += tune_matrix[:, nf]
        for ndf, _ in enumerate(self.knobs.QDs):
            tune_2knobs_matrix[:, 1] += tune_matrix[:, ndf+nfocus]
        return tune_2knobs_matrix
>>>>>>> 458c8bf8
<|MERGE_RESOLUTION|>--- conflicted
+++ resolved
@@ -78,105 +78,8 @@
         """."""
         if model is None:
             model = self.model
-<<<<<<< HEAD
         twinom, *_ = pyaccel.optics.calc_twiss(
             accelerator=model, indices='open')
         nux = twinom.mux[-1]/2/np.pi
         nuy = twinom.muy[-1]/2/np.pi
-        return np.array([nux, nuy])
-=======
-        if knobs is None:
-            knobs = self.knobs.ALL
-        kl = []
-        for knb in knobs:
-            kl_mag = []
-            for mag in self.fam[knb]['index']:
-                kl_seg = []
-                for seg in mag:
-                    kl_seg.append(model[seg].KL)
-                kl_mag.append(sum(kl_seg))
-            kl.append(np.mean(kl_mag))
-        return np.array(kl)
-
-    def correct_tunes(self,
-                      nux, nuy,
-                      model=None,
-                      tune_matrix=None,
-                      tol=1e-6,
-                      nr_max=10,
-                      nsv=None):
-        """."""
-        if model is None:
-            model = self.model
-        if self.method not in TuneCorr.METHODS:
-            raise Exception('Invalid correction method!')
-
-        if tune_matrix is None:
-            tunemat = self.calc_tune_matrix(model)
-        else:
-            tunemat = _dcopy(tune_matrix)
-
-        nominal_kl = self.get_kl(model)
-        if self._method == TuneCorr.METHODS.Proportional:
-            tunemat *= nominal_kl
-        if self._grouping == TuneCorr.GROUPING.TwoKnobs:
-            tunemat = self._group_2knobs_matrix(tunemat)
-
-        U, S, V = np.linalg.svd(tunemat, full_matrices=False)
-        iS = 1/S
-        iS[np.isnan(iS)] = 0
-        iS[np.isinf(iS)] = 0
-        if nsv is not None:
-            iS[nsv:] = 0
-        iS = np.diag(iS)
-        invmat = -1 * np.dot(np.dot(V.T, iS), U.T)
-        nux_new, nuy_new = self.get_tunes(model)
-        dtune = np.array([nux_new-nux, nuy_new-nuy])
-        if np.sum(dtune*dtune) < tol:
-            return TuneCorr.CORR_STATUS.Sucess
-
-        for _ in range(nr_max):
-            dkl = np.dot(invmat, dtune)
-            self._add_deltakl(dkl, model=model)
-            nux_new, nuy_new = self.get_tunes(model)
-            dtune = np.array([nux_new-nux, nuy_new-nuy])
-            if np.sum(dtune*dtune) < tol:
-                break
-        else:
-            return TuneCorr.CORR_STATUS.Fail
-        return TuneCorr.CORR_STATUS.Sucess
-
-    def _add_deltakl(self, deltakl, model=None):
-        """."""
-        if model is None:
-            model = self.model
-
-        for idx_knb, knb in enumerate(self.knobs.ALL):
-            if self._grouping == TuneCorr.GROUPING.TwoKnobs:
-                if knb in self.knobs.QFs:
-                    delta = deltakl[0]
-                elif knb in self.knobs.QDs:
-                    delta = deltakl[1]
-            else:
-                delta = deltakl[idx_knb]
-            for mag in self.fam[knb]['index']:
-                for seg in mag:
-                    if self._method == TuneCorr.METHODS.Proportional:
-                        model[seg].KL *= (1 + delta/len(mag))
-                    else:
-                        model[seg].KL += delta/len(mag)
-
-    def _group_2knobs_matrix(self, tune_matrix=None):
-        """."""
-        if tune_matrix is None:
-            tune_matrix = self.calc_tune_matrix(self.model)
-
-        tune_2knobs_matrix = np.zeros((2, 2))
-        nfocus = len(self.knobs.QFs)
-
-        for nf, _ in enumerate(self.knobs.QFs):
-            tune_2knobs_matrix[:, 0] += tune_matrix[:, nf]
-        for ndf, _ in enumerate(self.knobs.QDs):
-            tune_2knobs_matrix[:, 1] += tune_matrix[:, ndf+nfocus]
-        return tune_2knobs_matrix
->>>>>>> 458c8bf8
+        return np.array([nux, nuy])